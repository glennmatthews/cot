Please do contribute! We only have a few simple requirements for diffs and
pull requests.

* `Follow coding guidelines`_
* `Add automated unit tests`_
* `Update documentation`_
* `Add yourself as a contributor`_
* `Open a pull request`_

Follow coding guidelines
------------------------

Logging level usage
'''''''''''''''''''

  ERROR
    Something is wrong (such as a violation of the OVF specification)
    but COT was able to attempt to recover. If recovery is not possible,
    you should raise an ``Error`` of appropriate type instead of logging
    an ERROR message.
  WARNING
    Something unexpected or risky happened that the user needs a
    heads-up about. This includes cases where the software had to make
    an uncertain choice on its own due to lack of information from the
    user.
  INFO
    Important status updates about normal operation of the software.
    As this is the lowest logging level enabled by default, you should
    keep the logs generated at this level relatively brief but
    meaningful.
  VERBOSE
    Detailed information of interest to an advanced or inquisitive user.
  DEBUG
    Highly detailed information only useful to a developer familiar with
    the code.

Coding style
''''''''''''

We try to keep COT's code base compliant with Python coding standards including
`PEP 8`_ and `PEP 257`_. We use the flake8_ and Pylint_ tools and their
extension packages to verify this as part of our test automation.
To run coding style analysis independently of the other test automation, you
can run ``tox -e flake8,pylint``, or you can install these tools and run them
directly:

::

  cot/$ sudo pip install --upgrade flake8
  cot/$ sudo pip install --upgrade pydocstyle
  cot/$ sudo pip install --upgrade flake8-docstrings
  cot/$ sudo pip install --upgrade pep8-naming
  cot/$ sudo pip install --upgrade mccabe
  cot/$ flake8
  ./COT/ovf/item.py:229:1: C901 'OVFItem.value_replace_wildcards' is too complex (11)
  ./COT/ovf/item.py:603:1: C901 'OVFItem.generate_items' is too complex (11)
  ./COT/ovf/ovf.py:461:1: C901 'OVF.validate_hardware' is too complex (14)

::

  cot/$ sudo pip install --upgrade pylint
  cot/$ pylint COT
  ************* Module COT.ovf.item
  E:331,24: Instance of 'list' has no 'split' member (no-member)
  R:334,16: Redefinition of value type from list to tuple (redefined-variable-type)
  R:603, 4: Too many branches (13/12) (too-many-branches)
  ************* Module COT.ovf.ovf
  C:  1, 0: Too many lines in module (2646/2600) (too-many-lines)
  R:177, 0: Too many public methods (76/74) (too-many-public-methods)

Fix any errors and warnings these tools report, and run again until no errors are reported.

Add automated unit tests
------------------------

Whether adding new functionality or fixing a bug, **please** add appropriate
unit test case(s) under ``COT/tests/``, ``COT/helpers/tests/``, or
``COT/ovf/tests`` (as appropriate) to cover your changes. Your changes
**must** pass all existing and new automated test cases before your code
will be accepted.

You can run the COT automated tests under a single Python version by
running ``python ./setup.py test``.

For full testing under all supported versions as well as verifying code
coverage for your tests, you should install tox_ (``pip install tox``) and
coverage_ (``pip install coverage``) then run ``tox`` from the COT directory:

::

  cot/$ tox
  ...
  py27 runtests: commands[0] | coverage run --append setup.py test --quiet
  ...
  py33 runtests: commands[0] | coverage run --append setup.py test --quiet
  ...
  py34 runtests: commands[0] | coverage run --append setup.py test --quiet
  ...
  py35 runtests: commands[0] | coverage run --append setup.py test --quiet
  ...
<<<<<<< HEAD
=======
  py36 runtests: commands[0] | coverage run --append setup.py test --quiet
  ...
>>>>>>> 7d11406e
  pypy runtests: commands[0] | coverage run --append setup.py test --quiet
  ...
  flake8 runtests: commands[0] | flake8
  ...
  pylint runtests: commands[0] | pylint COT
  ...
  docs runtests: commands[0] | sphinx-build -W -b html -d ...
  ...
  stats runtests: commands[0] | coverage combine
  stats runtests: commands[1] | coverage report -i
  Name                                 Stmts   Miss Branch BrPart  Cover
  ----------------------------------------------------------------------
  COT/__init__.py                          5      0      0      0   100%
  COT/add_disk.py                        168      3     66      3    97%
  COT/add_file.py                         45      0     12      0   100%
  COT/cli.py                             254     15     95      9    93%
  COT/data_validation.py                 124      2     44      1    98%
  COT/deploy.py                          154      6     62      6    94%
  COT/deploy_esxi.py                     196      0     68      1    99%
  COT/disks/__init__.py                   23      0     10      0   100%
  COT/disks/disk.py                       56      1     20      1    97%
  ...
  COT/vm_description.py                  166      4      4      0    98%
  COT/vm_factory.py                       26      0      4      0   100%
  COT/xml_file.py                        121      3     54      1    98%
  ----------------------------------------------------------------------
  TOTAL                                 5122    114   1908    105    97%
  stats runtests: commands[2] | coverage html -i
  _______________ summary _______________
    setup: commands succeeded
    py27: commands succeeded
    py33: commands succeeded
    py34: commands succeeded
    py35: commands succeeded
<<<<<<< HEAD
=======
    py36: commands succeeded
>>>>>>> 7d11406e
    pypy: commands succeeded
    flake8: commands succeeded
    pylint: commands succeeded
    docs: commands succeeded
    stats: commands succeeded
    congratulations :)

After running ``tox`` you can check the code coverage details by opening
``htmlcov/index.html`` in a web browser.

Update documentation
--------------------

If you add or change any COT CLI or APIs, or add or remove any external
dependencies, please update the relevant documentation.

Add yourself as a contributor
-----------------------------

If you haven't contributed to COT previously, be sure to add yourself as a
contributor in the ``COPYRIGHT.txt`` file.

Open a pull request
-------------------

COT follows Vincent Driessen's `A successful Git branching model`_. As such,
please submit feature enhancement and non-critical bugfix requests to merge
into the ``develop`` branch rather than ``master``.

.. _`PEP 8`: https://www.python.org/dev/peps/pep-0008/
.. _`PEP 257`: https://www.python.org/dev/peps/pep-0257/
.. _flake8: http://flake8.readthedocs.org/en/latest/
.. _pep257: http://pep257.readthedocs.org/en/latest/
.. _Pylint: http://www.pylint.org/
.. _tox: http://tox.readthedocs.org/en/latest/
.. _coverage: http://nedbatchelder.com/code/coverage/
.. _`A successful Git branching model`: http://nvie.com/posts/a-successful-git-branching-model/
<|MERGE_RESOLUTION|>--- conflicted
+++ resolved
@@ -98,11 +98,8 @@
   ...
   py35 runtests: commands[0] | coverage run --append setup.py test --quiet
   ...
-<<<<<<< HEAD
-=======
   py36 runtests: commands[0] | coverage run --append setup.py test --quiet
   ...
->>>>>>> 7d11406e
   pypy runtests: commands[0] | coverage run --append setup.py test --quiet
   ...
   flake8 runtests: commands[0] | flake8
@@ -137,10 +134,7 @@
     py33: commands succeeded
     py34: commands succeeded
     py35: commands succeeded
-<<<<<<< HEAD
-=======
     py36: commands succeeded
->>>>>>> 7d11406e
     pypy: commands succeeded
     flake8: commands succeeded
     pylint: commands succeeded
