--- conflicted
+++ resolved
@@ -75,19 +75,8 @@
 
         :returns: ``(True, ready_message)`` or ``(False, reason_why_not)``
         """
-<<<<<<< HEAD
-        if (
-                self.product_class is None and
-                self.product is None and
-                self.vendor is None and
-                self.version is None and
-                self.full_version is None and
-                self.product_url is None and
-                self.vendor_url is None and
-                self.application_url is None
-        ):
-=======
         if not any([
+                self.product_class,
                 self.product,
                 self.vendor,
                 self.version,
@@ -96,7 +85,6 @@
                 self.vendor_url,
                 self.application_url,
         ]):
->>>>>>> 30b33b4f
             return False, ("No work requested! Please specify at least "
                            "one product information string to update")
         return super(COTEditProduct, self).ready_to_run()
