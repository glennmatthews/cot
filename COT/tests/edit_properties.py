--- conflicted
+++ resolved
@@ -14,12 +14,9 @@
 # of COT, including this file, may be copied, modified, propagated, or
 # distributed except according to the terms contained in the LICENSE.txt file.
 
-<<<<<<< HEAD
 """Unit test cases for COT.edit_properties.COTEditProperties class."""
 
-=======
 import logging
->>>>>>> 9709f77c
 import os.path
 import re
 
