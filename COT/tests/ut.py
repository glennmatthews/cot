#!/usr/bin/env python
#
# ut.py - Test case wrapper for the Common OVF Tool suite
#
# August 2013, Glenn F. Matthews
# Copyright (c) 2013-2015 the COT project developers.
# See the COPYRIGHT.txt file at the top-level directory of this distribution
# and at https://github.com/glennmatthews/cot/blob/master/COPYRIGHT.txt.
#
# This file is part of the Common OVF Tool (COT) project.
# It is subject to the license terms in the LICENSE.txt file found in the
# top-level directory of this distribution and at
# https://github.com/glennmatthews/cot/blob/master/LICENSE.txt. No part
# of COT, including this file, may be copied, modified, propagated, or
# distributed except according to the terms contained in the LICENSE.txt file.

"""Generic unit test case implementation for COT."""

try:
    import unittest2 as unittest
except ImportError:
    import unittest
from difflib import unified_diff
import os.path
import glob
import tempfile
import shutil
import re
import sys
import platform
import time
import logging
from logging.handlers import BufferingHandler
import traceback
try:
    import StringIO
except ImportError:
    import io as StringIO

from verboselogs import VerboseLogger
logging.setLoggerClass(VerboseLogger)

logger = logging.getLogger(__name__)

# Make sure there's always a "no-op" logging handler.
try:
    from logging import NullHandler
except ImportError:
    class NullHandler(logging.Handler):

        """No-op logging handler."""

        def emit(self, record):
            """Do nothing."""
            pass

logging.getLogger('COT').addHandler(NullHandler())


class UTLoggingHandler(BufferingHandler):

    """Captures log messages to a buffer so we can inspect them for testing."""

    def __init__(self, testcase):
        """Create a logging handler for the given test case."""
        BufferingHandler.__init__(self, capacity=0)
        self.setLevel(logging.DEBUG)
        self.testcase = testcase

    def emit(self, record):
        """Add the given log record to our internal buffer."""
        self.buffer.append(record.__dict__)

    def shouldFlush(self, record):
        """Return False - we only flush manually."""
        return False

    def logs(self, **kwargs):
        """Look for log entries matching the given dict."""
        matches = []
        for record in self.buffer:
            found_match = True
            for (key, value) in kwargs.items():
                if key == 'msg':
                    # Regexp match
                    if not re.search(value, str(record.get(key))):
                        found_match = False
                        break
                elif not value == record.get(key):
                    found_match = False
                    break
            if found_match:
                matches.append(record)
        return matches

    def assertLogged(self, **kwargs):
        """Fail unless the given log messages were each seen exactly once."""
        matches = self.logs(**kwargs)
        if not matches:
            self.testcase.fail(
                "Expected logs matching {0} but none were logged!"
                .format(kwargs))
        if len(matches) > 1:
            self.testcase.fail(
                "Message {0} was logged {1} times instead of once!"
                .format(kwargs, len(matches)))
        for r in matches:
            self.buffer.remove(r)

    def assertNoLogsOver(self, max_level):
        """Fail if any logs are logged higher than the given level."""
        for level in (logging.CRITICAL, logging.ERROR, logging.WARNING,
                      logging.INFO, logging.VERBOSE, logging.DEBUG):
            if level <= max_level:
                return
            matches = self.logs(levelno=level)
            if matches:
                self.testcase.fail(
                    "Found {length} unexpected {level} message(s):\n{messages}"
                    .format(length=len(matches),
                            level=logging.getLevelName(level),
                            messages="\n".join([str(r['msg']) for
                                                r in matches])))


class COT_UT(unittest.TestCase):

    """Subclass of unittest.TestCase adding some additional behaviors."""

    from COT.helpers import OVFTool

    OVFTOOL = OVFTool()

    FILE_SIZE = {}
    for filename in ['input.iso', 'input.vmdk', 'blank.vmdk']:
        FILE_SIZE[filename] = os.path.getsize(os.path.join(
            os.path.dirname(__file__), filename))

    # Standard ERROR logger messages we may expect at various points:
    NONEXISTENT_FILE = {
        'levelname': 'ERROR',
        'msg': "File '.*' referenced in the OVF.*does not exist",
    }
    FILE_DISAPPEARED = {
        'levelname': 'ERROR',
        'msg': "Referenced file '.*' does not exist in working directory",
    }

    # Standard WARNING logger messages we may expect at various points:
    TYPE_NOT_SPECIFIED_GUESS_HARDDISK = {
        'levelname': 'WARNING',
        'msg': "disk type not specified.*guessing.*harddisk.*extension",
    }
    TYPE_NOT_SPECIFIED_GUESS_CDROM = {
        'levelname': 'WARNING',
        'msg': "disk type not specified.*guessing.*cdrom.*extension",
    }
    CONTROLLER_NOT_SPECIFIED_GUESS_IDE = {
        'levelname': 'WARNING',
        'msg': "Guessing controller type.*ide.*based on disk type",
    }
    UNRECOGNIZED_PRODUCT_CLASS = {
        'levelname': 'WARNING',
        'msg': "Unrecognized product class.*Treating as a generic product",
    }
    ADDRESS_ON_PARENT_NOT_SPECIFIED = {
        'levelname': 'WARNING',
        'msg': "New disk address on parent not specified, guessing.*0",
    }
    REMOVING_FILE = {
        'levelname': 'WARNING',
        'msg': "Removing reference to missing file",
    }
    OVERWRITING_FILE = {
        'levelname': 'WARNING',
        'msg': "Overwriting existing File in OVF",
    }
    OVERWRITING_DISK = {
        'levelname': 'WARNING',
        'msg': "Overwriting existing Disk in OVF",
    }
    OVERWRITING_DISK_ITEM = {
        'levelname': 'WARNING',
        'msg': "Overwriting existing disk Item in OVF",
    }

    def __init__(self, method_name='runTest'):
        """Add logging handler to generic UT initialization."""
        super(COT_UT, self).__init__(method_name)
        self.logging_handler = UTLoggingHandler(self)

    def check_cot_output(self, expected):
        """Grab the output from COT and check it against expected output."""
        sys.stdout = StringIO.StringIO()
        output = None
        try:
            self.instance.run()
        except (TypeError, ValueError, SyntaxError, LookupError):
            self.fail(traceback.format_exc())
        finally:
            output = sys.stdout.getvalue()
            sys.stdout = sys.__stdout__
        self.maxDiff = None
        self.assertMultiLineEqual(expected.strip(), output.strip())

    def check_diff(self, expected, file1=None, file2=None):
        """Get diff of two files and compare it to the expected output.

        If the files are unspecified, defaults to comparing the input OVF file
        and the temporary output OVF file.

        Note that comparison of OVF files is currently skipped when
        running under Python 2.6, as it produces different XML output than
        later Python versions.
        """
        if file1 is None:
            file1 = self.input_ovf
        if file2 is None:
            file2 = self.temp_file

        if re.search("ovf", file1) and sys.hexversion < 0x02070000:
            print("OVF file diff comparison skipped "
                  "due to old Python version ({0})"
                  .format(platform.python_version()))
            return

        with open(file1) as f1:
            with open(file2) as f2:
                diff = unified_diff(f1.readlines(), f2.readlines(),
                                    fromfile=file1, tofile=file2,
                                    n=1)   # number of context lines
        # Strip line numbers and file names from the diff
        # to keep the UT more maintainable
        clean_diff = ""
        for line in diff:
            if re.match("^[-+]{3}", line):
                # --- COT/tests/input.ovf Tue Sep 24 13:02:08 2013
                # +++ foo.ovf     Tue Sep 24 13:03:32 2013
                pass
            elif re.match("^@", line):
                # @@ -138,2 +145,10 @@
                if clean_diff != "":
                    clean_diff += "...\n"
            else:
                clean_diff += line
        # Strip leading/trailing whitespace for easier comparison:
        if clean_diff.strip() != expected.strip():
            self.fail("'diff {0} {1}' failed - expected:\n{2}\ngot:\n{3}"
                      .format(file1, file2, expected, clean_diff))

    def setUp(self):
        """Test case setup function called automatically prior to each test."""
        # keep log messages from interfering with our tests
        logging.getLogger('COT').setLevel(logging.DEBUG)
        self.logging_handler.setLevel(logging.NOTSET)
        self.logging_handler.flush()
        logging.getLogger('COT').addHandler(self.logging_handler)

        self.start_time = time.time()
        # Set default OVF file. Individual test cases can use others
        self.input_ovf = os.path.join(os.path.dirname(__file__), "input.ovf")
        # Alternative OVF files:
        #
        # Absolute minimal OVF descriptor needed to satisfy ovftool.
        # Please verify any changes made to this file by running
        # "ovftool --schemaValidate minimal.ovf"
        self.minimal_ovf = os.path.join(os.path.dirname(__file__),
                                        "minimal.ovf")
        # IOSv OVF
        self.iosv_ovf = os.path.join(os.path.dirname(__file__), "iosv.ovf")
        # v0.9 OVF
        self.v09_ovf = os.path.join(os.path.dirname(__file__), "v0.9.ovf")
        # v2.0 OVF from VirtualBox
        self.v20_vbox_ovf = os.path.join(os.path.dirname(__file__),
                                         "ubuntu.2.0.ovf")
        # OVF with lots of custom VMware extensions
        self.vmware_ovf = os.path.join(os.path.dirname(__file__), "vmware.ovf")
        # OVF with various odd/invalid contents
        self.invalid_ovf = os.path.join(os.path.dirname(__file__),
                                        "invalid.ovf")
        # Set a temporary directory for us to write our OVF to
        self.temp_dir = tempfile.mkdtemp(prefix="cot_ut")
        self.temp_file = os.path.join(self.temp_dir, "out.ovf")
        logger.debug("Created temp dir {0}".format(self.temp_dir))
        # Monitor the global temp directory to make sure COT cleans up
        self.tmps = set(glob.glob(os.path.join(tempfile.gettempdir(), 'cot*')))

        self.validate_output_with_ovftool = True

    def tearDown(self):
        """Test case cleanup function called automatically after each test."""
        # Fail if any WARNING/ERROR/CRITICAL logs were generated
        self.logging_handler.assertNoLogsOver(logging.INFO)

        logging.getLogger('COT').removeHandler(self.logging_handler)

        if hasattr(self, 'instance'):
            self.instance.destroy()
            self.instance = None

        if (self.OVFTOOL.path and self.validate_output_with_ovftool and
                os.path.exists(self.temp_file)):
            # Ask OVFtool to validate that the output file is sane
            from COT.helpers import HelperError
            try:
                self.OVFTOOL.validate_ovf(self.temp_file)
            except HelperError as e:
                self.fail("OVF not valid according to ovftool:\n{0}"
                          .format(e.strerror))

        # Delete the temporary directory
        if os.path.exists(self.temp_dir):
            logger.debug("Deleting temp dir {0}".format(self.temp_dir))
            shutil.rmtree(self.temp_dir)
        self.temp_dir = None
        self.temp_file = None

        tmps2 = set(glob.glob(os.path.join(tempfile.gettempdir(), 'cot*')))
        delta = tmps2 - self.tmps
        if delta:
            self.fail("Temp directory(s) {0} left over after test!"
                      .format(delta))

        # Let's try to keep things lean...
        delta_t = time.time() - self.start_time
        if delta_t > 5.0:
            print("\nWARNING: Test {0} took {1:.3f} seconds to execute. "
                  "Consider refactoring it to be more efficient."
                  .format(self.id(), delta_t))

    def assertLogged(self, **kwargs):
<<<<<<< HEAD
        """Fail unless the given logs were generated.

        See :meth:`UTLoggingHandler.assertLogged`.
        """
        self.logging_handler.assertLogged(**kwargs)
=======
        self.logging_handler.assertLogged(**kwargs)

    def assertNoLogsOver(self, max_level):
        """Fails if any logs are logged higher than the given level."""
        self.logging_handler.assertNoLogsOver(max_level)
>>>>>>> 9709f77c
<|MERGE_RESOLUTION|>--- conflicted
+++ resolved
@@ -329,16 +329,12 @@
                   .format(self.id(), delta_t))
 
     def assertLogged(self, **kwargs):
-<<<<<<< HEAD
         """Fail unless the given logs were generated.
 
         See :meth:`UTLoggingHandler.assertLogged`.
         """
         self.logging_handler.assertLogged(**kwargs)
-=======
-        self.logging_handler.assertLogged(**kwargs)
 
     def assertNoLogsOver(self, max_level):
-        """Fails if any logs are logged higher than the given level."""
-        self.logging_handler.assertNoLogsOver(max_level)
->>>>>>> 9709f77c
+        """Fail if any logs were logged higher than the given level."""
+        self.logging_handler.assertNoLogsOver(max_level)