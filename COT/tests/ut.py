#!/usr/bin/env python
#
# ut.py - Test case wrapper for the Common OVF Tool suite
#
# August 2013, Glenn F. Matthews
# Copyright (c) 2013-2016 the COT project developers.
# See the COPYRIGHT.txt file at the top-level directory of this distribution
# and at https://github.com/glennmatthews/cot/blob/master/COPYRIGHT.txt.
#
# This file is part of the Common OVF Tool (COT) project.
# It is subject to the license terms in the LICENSE.txt file found in the
# top-level directory of this distribution and at
# https://github.com/glennmatthews/cot/blob/master/LICENSE.txt. No part
# of COT, including this file, may be copied, modified, propagated, or
# distributed except according to the terms contained in the LICENSE.txt file.

"""Generic unit test case implementation for COT."""

from __future__ import print_function

from difflib import unified_diff
import os.path
import glob
import tempfile
import shutil
import re
import sys
import platform
import time
import logging
from logging.handlers import BufferingHandler
# Make sure there's always a "no-op" logging handler.
try:
    from logging import NullHandler
except ImportError:
    class NullHandler(logging.Handler):
        """No-op logging handler."""

        def emit(self, record):
            """Do nothing.

            :param LogRecord record: Record to ignore.
            """
            pass

import traceback
try:
    import StringIO
except ImportError:
    import io as StringIO

from pkg_resources import resource_filename
import mock

try:
    import unittest2 as unittest
except ImportError:
    import unittest
from verboselogs import VerboseLogger
logging.setLoggerClass(VerboseLogger)

logger = logging.getLogger(__name__)


logging.getLogger('COT').addHandler(NullHandler())


class UTLoggingHandler(BufferingHandler):
    """Captures log messages to a buffer so we can inspect them for testing."""

    def __init__(self, testcase):
        """Create a logging handler for the given test case.

        :param testcase: Test case owning this logging handler.
        :type testcase: :class:`unittest.TestCase`
        """
        BufferingHandler.__init__(self, capacity=0)
        self.setLevel(logging.DEBUG)
        self.testcase = testcase

    def emit(self, record):
        """Add the given log record to our internal buffer.

        :param LogRecord record: Record to store.
        """
        self.buffer.append(record.__dict__)

    def shouldFlush(self, record):  # noqa: N802
        """Return False - we only flush manually.

        :param LogRecord record: Record to ignore.
        :return: False
        """
        return False

    def logs(self, **kwargs):
        """Look for log entries matching the given dict.

        :param kwargs: logging arguments to match against.
        :return: List of record(s) that matched.
        """
        matches = []
        for record in self.buffer:
            found_match = True
            for (key, value) in kwargs.items():
                if key == 'msg':
                    # Regexp match
                    if not re.search(value, str(record.get(key))):
                        found_match = False
                        break
                elif key == 'args':
                    for (exp, act) in zip(value, record.get(key)):
                        if not re.search(str(exp), str(act)):
                            found_match = False
                            break
                elif not value == record.get(key):
                    found_match = False
                    break
            if found_match:
                matches.append(record)
        return matches

    def assertLogged(self, info='', **kwargs):  # noqa: N802
        """Fail unless the given log messages were each seen exactly once.

        :param str info: Optional string to prepend to any failure messages.
        :param kwargs: logging arguments to match against.
        """
        matches = self.logs(**kwargs)
        if not matches:
            self.testcase.fail(
                info + "Expected logs matching {0} but none were logged!"
                .format(kwargs))
        if len(matches) > 1:
            self.testcase.fail(
                info + "Message {0} was logged {1} times instead of once!"
                .format(kwargs, len(matches)))
        for r in matches:
            self.buffer.remove(r)

    def assertNoLogsOver(self, max_level, info=''):  # noqa: N802
        """Fail if any logs are logged higher than the given level.

        :param int max_level: Highest logging level to permit.
        :param str info: Optional string to prepend to any failure messages.
        """
        for level in (logging.CRITICAL, logging.ERROR, logging.WARNING,
                      logging.INFO, logging.VERBOSE, logging.DEBUG):
            if level <= max_level:
                return
            matches = self.logs(levelno=level)
            if matches:
                self.testcase.fail(
                    "{info}Found {len} unexpected {lvl} message(s):\n{msgs}"
                    .format(info=info,
                            len=len(matches),
                            lvl=logging.getLevelName(level),
                            msgs="\n".join(["msg: {0}, args: {1}"
                                            .format(r['msg'], r['args'])
                                            for r in matches])))


class COT_UT(unittest.TestCase):  # noqa: N801
    """Subclass of unittest.TestCase adding some additional behaviors.

    For the parameters, see :class:`unittest.TestCase`.
    """

    from COT.helpers.ovftool import OVFTool

    OVFTOOL = OVFTool()

    FILE_SIZE = {}
    for filename in [
            'input.iso',
            'input.vmdk',
            'blank.vmdk',
            'sample_cfg.txt',
    ]:
        FILE_SIZE[filename] = os.path.getsize(resource_filename(__name__,
                                                                filename))

    # Standard ERROR logger messages we may expect at various points:
    # TODO: change these to functions so we can populate 'args' for each
    NONEXISTENT_FILE = {
        'levelname': 'ERROR',
        'msg': "File '%s' referenced in the OVF.*does not exist",
    }
    FILE_DISAPPEARED = {
        'levelname': 'ERROR',
        'msg': "Referenced file '%s' does not exist",
    }

    # Standard WARNING logger messages we may expect at various points:
    TYPE_NOT_SPECIFIED_GUESS_HARDDISK = {
        'levelname': 'WARNING',
        'msg': "disk type not specified.*guessing.*based on file extension",
        'args': ('harddisk', ),
    }
    TYPE_NOT_SPECIFIED_GUESS_CDROM = {
        'levelname': 'WARNING',
        'msg': "disk type not specified.*guessing.*based on file extension",
        'args': ('cdrom', ),
    }
    CONTROLLER_NOT_SPECIFIED_GUESS_IDE = {
        'levelname': 'WARNING',
        'msg': "Guessing controller type.*based on disk type",
        'args': ('ide', r'.*', r'.*'),
    }
    UNRECOGNIZED_PRODUCT_CLASS = {
        'levelname': 'WARNING',
        'msg': "Unrecognized product class.*Treating as a generic platform",
    }
    ADDRESS_ON_PARENT_NOT_SPECIFIED = {
        'levelname': 'WARNING',
        'msg': "New disk address on parent not specified, guessing.*%s",
        'args': ('0', ),
    }
    REMOVING_FILE = {
        'levelname': 'WARNING',
        'msg': "Removing reference to missing file",
    }
    OVERWRITING_FILE = {
        'levelname': 'WARNING',
        'msg': "Overwriting existing File in OVF",
    }
    OVERWRITING_DISK = {
        'levelname': 'WARNING',
        'msg': "Overwriting existing Disk in OVF",
    }
    DELETING_DISK = {
        'levelname': 'WARNING',
        'msg': "Existing element will be deleted.",
    }
    DELETING_DISK_SECTION = {
        'levelname': 'WARNING',
        'msg': "removing DiskSection",
    }
    OVERWRITING_DISK_ITEM = {
        'levelname': 'WARNING',
        'msg': "Overwriting existing disk Item in OVF",
    }

    @staticmethod
    def localfile(name):
        """Get the absolute path to a local resource file.

        :param str name: File name.
        :return: Absolute file path.
        """
        return os.path.abspath(resource_filename(__name__, name))

    @staticmethod
    def invalid_hardware_warning(profile, value, kind):
        """Warning log message for invalid hardware.

        :param str profile: Config profile, or "".
        :param object value: Invalid value
        :param str kind: Label for this hardware kind.
        :return: dict of kwargs suitable for passing into :meth:`assertLogged`
        """
        msg = ""
        if profile:
            msg += "In profile '{0}':".format(profile)
        msg += "(Unsupported )?[vV]alue '{0}' for {1}".format(value, kind)
        return {
            'levelname': 'WARNING',
            'msg': msg,
        }

    def __init__(self, method_name='runTest'):
        """Add logging handler to generic UT initialization.

        For the parameters, see :class:`unittest.TestCase`.
        """
        super(COT_UT, self).__init__(method_name)
        self.logging_handler = UTLoggingHandler(self)
        self.instance = None

    def set_vm_platform(self, plat):
        """Force the VM under test to use a particular Platform class.

        :param plat: Platform class to use
        :type plat: :class:`~COT.platforms.GenericPlatform`
        """
        # pylint: disable=protected-access
        self.instance.vm._platform = plat

    def check_cot_output(self, expected):
        """Grab the output from COT and check it against expected output.

        :param str expected: Expected output
        """
        with mock.patch('sys.stdout', new_callable=StringIO.StringIO) as so:
            try:
                self.instance.run()
            except (TypeError, ValueError, SyntaxError, LookupError):
                self.fail(traceback.format_exc())
            output = so.getvalue()
        self.maxDiff = None
        self.assertMultiLineEqual(expected.strip(), output.strip())

    def check_diff(self, expected, file1=None, file2=None):
        """Get diff of two files and compare it to the expected output.

        If the files are unspecified, defaults to comparing the input OVF file
        and the temporary output OVF file.

        Note that comparison of OVF files is currently skipped when
        running under Python 2.6, as it produces different XML output than
        later Python versions.

        :param str expected: Expected diff output
        :param str file1: File path to compare
        :param str file2: File path to compare
        """
        if file1 is None:
            file1 = self.input_ovf
        if file2 is None:
            file2 = self.temp_file

        if re.search("ovf", file1) and sys.hexversion < 0x02070000:
<<<<<<< HEAD
            # TODO: logging or something, this is noisy!
            print("OVF file diff comparison skipped "
                  "due to old Python version ({0})"
                  .format(platform.python_version()))
=======
            logger.info("OVF file diff comparison skipped "
                        "due to old Python version (%s)",
                        platform.python_version())
>>>>>>> 26865d0f
            return

        with open(file1) as f1:
            with open(file2) as f2:
                diff = unified_diff(f1.readlines(), f2.readlines(),
                                    fromfile=file1, tofile=file2,
                                    n=1)   # number of context lines
        # Strip line numbers and file names from the diff
        # to keep the UT more maintainable
        clean_diff = ""
        for line in diff:
            if re.match("^[-+]{3}", line):
                # --- COT/tests/input.ovf Tue Sep 24 13:02:08 2013
                # +++ foo.ovf     Tue Sep 24 13:03:32 2013
                pass
            elif re.match("^@", line):
                # @@ -138,2 +145,10 @@
                if clean_diff != "":
                    clean_diff += "...\n"
            else:
                clean_diff += line
        # Strip leading/trailing whitespace for easier comparison:
        if clean_diff.strip() != expected.strip():
            self.fail("'diff {0} {1}' failed - expected:\n{2}\ngot:\n{3}"
                      .format(file1, file2, expected, clean_diff))

    def setUp(self):
        """Test case setup function called automatically prior to each test."""
        # keep log messages from interfering with our tests
        logging.getLogger('COT').setLevel(logging.DEBUG)
        self.logging_handler.setLevel(logging.NOTSET)
        self.logging_handler.flush()
        logging.getLogger('COT').addHandler(self.logging_handler)

        self.start_time = time.time()
        # Set default OVF file. Individual test cases can use others
        self.input_ovf = self.localfile("input.ovf")
        # Alternative OVF files:
        #
        # Absolute minimal OVF descriptor needed to satisfy ovftool.
        # Please verify any changes made to this file by running
        # "ovftool --schemaValidate minimal.ovf"
        self.minimal_ovf = self.localfile("minimal.ovf")
        # IOSv OVF
        self.iosv_ovf = self.localfile("iosv.ovf")
        # CSR1000V OVF
        self.csr_ovf = self.localfile("csr1000v.ovf")
        # v0.9 OVF
        self.v09_ovf = self.localfile("v0.9.ovf")
        # v2.0 OVF from VirtualBox
        self.v20_vbox_ovf = self.localfile("ubuntu.2.0.ovf")
        # OVF with lots of custom VMware extensions
        self.vmware_ovf = self.localfile("vmware.ovf")
        # OVF with various odd/invalid contents
        self.invalid_ovf = self.localfile("invalid.ovf")

        # Some canned disk images and other files too
        self.input_iso = os.path.abspath(self.localfile("input.iso"))
        self.input_vmdk = self.localfile("input.vmdk")
        self.blank_vmdk = self.localfile("blank.vmdk")
        self.sample_cfg = self.localfile("sample_cfg.txt")

        # Set a temporary directory for us to write our OVF to
        self.temp_dir = tempfile.mkdtemp(prefix="cot_ut")
        self.temp_file = os.path.join(self.temp_dir, "out.ovf")
        logger.debug("Created temp dir %s", self.temp_dir)
        # Monitor the global temp directory to make sure COT cleans up
        self.tmps = set(glob.glob(os.path.join(tempfile.gettempdir(), 'cot*')))

        self.validate_output_with_ovftool = True

    def tearDown(self):
        """Test case cleanup function called automatically after each test."""
        # Fail if any WARNING/ERROR/CRITICAL logs were generated
        self.logging_handler.assertNoLogsOver(logging.INFO)

        logging.getLogger('COT').removeHandler(self.logging_handler)

        if self.instance:
            self.instance.destroy()
            self.instance = None

        self.validate_with_ovftool(self.temp_file)

        # Delete the temporary directory
        if os.path.exists(self.temp_dir):
            logger.debug("Deleting temp dir %s", self.temp_dir)
            shutil.rmtree(self.temp_dir)
        self.temp_dir = None
        self.temp_file = None

        tmps2 = set(glob.glob(os.path.join(tempfile.gettempdir(), 'cot*')))
        delta = tmps2 - self.tmps
        if delta:
            self.fail("Temp directory(s) {0} left over after test!"
                      .format(delta))

        # Let's try to keep things lean...
        delta_t = time.time() - self.start_time
        if delta_t > 5.0:
            print("\nWARNING: Test {0} took {1:.3f} seconds to execute. "
                  "Consider refactoring it to be more efficient."
                  .format(self.id(), delta_t))

    def validate_with_ovftool(self, filename=None):
        """Use OVFtool to validate the given OVF/OVA file.

        :param str filename: File name to validate (optional, default is
          :attr:`temp_file`).
        """
        if filename is None:
            filename = self.temp_file
        if (self.OVFTOOL.path and self.validate_output_with_ovftool and
                os.path.exists(filename)):
            # Ask OVFtool to validate that the output file is sane
            from COT.helpers import HelperError
            try:
                self.OVFTOOL.validate_ovf(filename)
            except HelperError as e:
                self.fail("OVF not valid according to ovftool:\n{0}"
                          .format(e.strerror))

    def assertLogged(self, info='', **kwargs):  # noqa: N802
        """Fail unless the given logs were generated.

        For the parameters, see :meth:`UTLoggingHandler.assertLogged`.
        """
        self.logging_handler.assertLogged(info=info, **kwargs)

    def assertNoLogsOver(self, max_level, info=''):  # noqa: N802
        """Fail if any logs were logged higher than the given level.

        For the parameters, see :meth:`UTLoggingHandler.assertNoLogsOver`.
        """
        self.logging_handler.assertNoLogsOver(max_level, info=info)<|MERGE_RESOLUTION|>--- conflicted
+++ resolved
@@ -320,16 +320,9 @@
             file2 = self.temp_file
 
         if re.search("ovf", file1) and sys.hexversion < 0x02070000:
-<<<<<<< HEAD
-            # TODO: logging or something, this is noisy!
-            print("OVF file diff comparison skipped "
-                  "due to old Python version ({0})"
-                  .format(platform.python_version()))
-=======
             logger.info("OVF file diff comparison skipped "
                         "due to old Python version (%s)",
                         platform.python_version())
->>>>>>> 26865d0f
             return
 
         with open(file1) as f1:
