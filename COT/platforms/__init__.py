# October 2013, Glenn F. Matthews
# Copyright (c) 2013-2017 the COT project developers.
# See the COPYRIGHT.txt file at the top-level directory of this distribution
# and at https://github.com/glennmatthews/cot/blob/master/COPYRIGHT.txt.
#
# This file is part of the Common OVF Tool (COT) project.
# It is subject to the license terms in the LICENSE.txt file found in the
# top-level directory of this distribution and at
# https://github.com/glennmatthews/cot/blob/master/LICENSE.txt. No part
# of COT, including this file, may be copied, modified, propagated, or
# distributed except according to the terms contained in the LICENSE.txt file.

"""Package for identifying guest platforms and handling platform differences.

The :class:`Platform` class describes the API
and provides a generic implementation that can be overridden by subclasses
to provide platform-specific logic.

In general, other modules should not access subclasses directly but should
instead use the :meth:`Platform.for_product_string` API to
derive the appropriate subclass object.

API
---

.. autosummary::
  :nosignatures:

  Platform

Platform modules
----------------

.. autosummary::
  :toctree:

  COT.platforms.cisco_csr1000v
  COT.platforms.cisco_iosv
  COT.platforms.cisco_iosxrv
  COT.platforms.cisco_iosxrv_9000
  COT.platforms.cisco_nexus_9000v
  COT.platforms.cisco_nxosv
"""

import logging

# flake8: noqa: F401

from .platform import Platform
from .cisco_csr1000v import CSR1000V
from .cisco_iosv import IOSv
from .cisco_iosxrv import IOSXRv, IOSXRvRP, IOSXRvLC
from .cisco_iosxrv_9000 import IOSXRv9000
from .cisco_nexus_9000v import Nexus9000v
from .cisco_nxosv import NXOSv

logger = logging.getLogger(__name__)


<<<<<<< HEAD
=======
PRODUCT_PLATFORM_MAP = {
    'com.cisco.csr1000v':    CSR1000V,
    'com.cisco.iosv':        IOSv,
    'com.cisco.n9k':         Nexus9000v,
    'com.cisco.nx-osv':      NXOSv,
    'com.cisco.ios-xrv':     IOSXRv,
    'com.cisco.ios-xrv.rp':  IOSXRvRP,
    'com.cisco.ios-xrv.lc':  IOSXRvLC,
    'com.cisco.ios-xrv9000': IOSXRv9000,
    # Some early releases of IOS XRv 9000 used the
    # incorrect string 'com.cisco.ios-xrv64'.
    'com.cisco.ios-xrv64':   IOSXRv9000,
}
"""Mapping of known product class strings to Platform classes."""


def is_known_product_class(product_class):
    """Determine if the given product class string is a known one.

    Args:
      product_class (str): String such as 'com.cisco.iosv'

    Returns:
      bool: Whether product_class is known.

    Examples:
      ::

        >>> is_known_product_class("com.cisco.n9k")
        True
        >>> is_known_product_class("foobar")
        False
    """
    return product_class in PRODUCT_PLATFORM_MAP


def platform_from_product_class(product_class):
    """Get the class of Platform corresponding to a product class string.

    Args:
      product_class (str): String such as 'com.cisco.iosv'

    Returns:
      class: GenericPlatform or a subclass of it

    Examples:
      ::

        >>> platform_from_product_class("com.cisco.n9k")
        <class 'COT.platforms.cisco_nexus_9000v.Nexus9000v'>
        >>> platform_from_product_class(None)
        <class 'COT.platforms.generic.GenericPlatform'>
        >>> platform_from_product_class("frobozz")
        <class 'COT.platforms.generic.GenericPlatform'>
    """
    if product_class is None:
        return GenericPlatform
    if is_known_product_class(product_class):
        return PRODUCT_PLATFORM_MAP[product_class]
    logger.warning("Unrecognized product class '%s' - known classes "
                   "are %s. Treating as a generic platform",
                   product_class, PRODUCT_PLATFORM_MAP.keys())
    return GenericPlatform


>>>>>>> 7d11406e
__all__ = (
    'Platform',
)<|MERGE_RESOLUTION|>--- conflicted
+++ resolved
@@ -57,74 +57,6 @@
 logger = logging.getLogger(__name__)
 
 
-<<<<<<< HEAD
-=======
-PRODUCT_PLATFORM_MAP = {
-    'com.cisco.csr1000v':    CSR1000V,
-    'com.cisco.iosv':        IOSv,
-    'com.cisco.n9k':         Nexus9000v,
-    'com.cisco.nx-osv':      NXOSv,
-    'com.cisco.ios-xrv':     IOSXRv,
-    'com.cisco.ios-xrv.rp':  IOSXRvRP,
-    'com.cisco.ios-xrv.lc':  IOSXRvLC,
-    'com.cisco.ios-xrv9000': IOSXRv9000,
-    # Some early releases of IOS XRv 9000 used the
-    # incorrect string 'com.cisco.ios-xrv64'.
-    'com.cisco.ios-xrv64':   IOSXRv9000,
-}
-"""Mapping of known product class strings to Platform classes."""
-
-
-def is_known_product_class(product_class):
-    """Determine if the given product class string is a known one.
-
-    Args:
-      product_class (str): String such as 'com.cisco.iosv'
-
-    Returns:
-      bool: Whether product_class is known.
-
-    Examples:
-      ::
-
-        >>> is_known_product_class("com.cisco.n9k")
-        True
-        >>> is_known_product_class("foobar")
-        False
-    """
-    return product_class in PRODUCT_PLATFORM_MAP
-
-
-def platform_from_product_class(product_class):
-    """Get the class of Platform corresponding to a product class string.
-
-    Args:
-      product_class (str): String such as 'com.cisco.iosv'
-
-    Returns:
-      class: GenericPlatform or a subclass of it
-
-    Examples:
-      ::
-
-        >>> platform_from_product_class("com.cisco.n9k")
-        <class 'COT.platforms.cisco_nexus_9000v.Nexus9000v'>
-        >>> platform_from_product_class(None)
-        <class 'COT.platforms.generic.GenericPlatform'>
-        >>> platform_from_product_class("frobozz")
-        <class 'COT.platforms.generic.GenericPlatform'>
-    """
-    if product_class is None:
-        return GenericPlatform
-    if is_known_product_class(product_class):
-        return PRODUCT_PLATFORM_MAP[product_class]
-    logger.warning("Unrecognized product class '%s' - known classes "
-                   "are %s. Treating as a generic platform",
-                   product_class, PRODUCT_PLATFORM_MAP.keys())
-    return GenericPlatform
-
-
->>>>>>> 7d11406e
 __all__ = (
     'Platform',
 )