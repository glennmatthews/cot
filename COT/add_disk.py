--- conflicted
+++ resolved
@@ -252,20 +252,14 @@
         p.set_defaults(instance=self)
 
 
-<<<<<<< HEAD
-def guess_disk_type_from_extension(disk_file):
+def guess_drive_type_from_extension(disk_file_name):
     """Guess the disk type (harddisk/cdrom) from the disk file name.
 
-    :param str disk_file: File name or file path.
+    :param str disk_file_name: File name or file path.
     :return: "cdrom" or "harddisk"
     :raises InvalidInputError: if the disk type cannot be guessed.
     """
-    disk_extension = os.path.splitext(disk_file)[1]
-=======
-def guess_drive_type_from_extension(disk_file_name):
-    """Guess the disk drive type (harddisk/cdrom) from the disk file name."""
     disk_extension = os.path.splitext(disk_file_name)[1]
->>>>>>> 23e05729
     ext_type_map = {
         '.iso':   'cdrom',
         '.vmdk':  'harddisk',
@@ -347,22 +341,17 @@
     return file_obj, disk_obj, ctrl_item, disk_item
 
 
-<<<<<<< HEAD
-def guess_controller_type(vm, ctrl_item, disk_type):
+def guess_controller_type(vm, ctrl_item, drive_type):
     """If a controller type wasn't specified, try to guess from context.
 
     :param vm: Virtual machine object
     :type vm: :class:`~COT.vm_description.VMDescription`
     :param object ctrl_item: Any known controller object
-    :param str disk_type: "cdrom" or "harddisk"
+    :param str drive_type: "cdrom" or "harddisk"
     :return: 'ide' or 'scsi'
     :raises ValueUnsupportedError: if ``ctrl_item`` is not an IDE or SCSI
       controller device.
     """
-=======
-def guess_controller_type(vm, ctrl_item, drive_type):
-    """If a controller type wasn't specified, try to guess from context."""
->>>>>>> 23e05729
     if ctrl_item is None:
         # If the user didn't tell us which controller type they wanted,
         # and we didn't find a controller item based on existing file/disk,
@@ -432,8 +421,7 @@
 
 
 def confirm_elements(vm, ui, file_obj, disk_image, disk_obj, disk_item,
-<<<<<<< HEAD
-                     disk_type, controller, ctrl_item, subtype):
+                     drive_type, controller, ctrl_item, subtype):
     """Get user confirmation of any risky or unusual operations.
 
     :param vm: Virtual machine object
@@ -444,15 +432,11 @@
     :param str disk_image: Filename or path for disk file
     :param object disk_obj: Known disk object
     :param object disk_item: Known disk device object
-    :param str disk_type: "harddisk" or "cdrom"
+    :param str drive_type: "harddisk" or "cdrom"
     :param str controller: Controller type ("ide" or "scsi")
     :param object ctrl_item: Known controller device object
     :param str subtype: Controller subtype (such as "virtio")
     """
-=======
-                     drive_type, controller, ctrl_item, subtype):
-    """Get user confirmation of any risky or unusual operations."""
->>>>>>> 23e05729
     # TODO: more refactoring!
     if file_obj is not None:
         ui.confirm_or_die("Replace existing file {0} with {1}?"
