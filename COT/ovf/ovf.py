#!/usr/bin/env python
#
# ovf.py - Class for OVF/OVA handling
#
# August 2013, Glenn F. Matthews
# Copyright (c) 2013-2016 the COT project developers.
# See the COPYRIGHT.txt file at the top-level directory of this distribution
# and at https://github.com/glennmatthews/cot/blob/master/COPYRIGHT.txt.
#
# This file is part of the Common OVF Tool (COT) project.
# It is subject to the license terms in the LICENSE.txt file found in the
# top-level directory of this distribution and at
# https://github.com/glennmatthews/cot/blob/master/LICENSE.txt. No part
# of COT, including this file, may be copied, modified, propagated, or
# distributed except according to the terms contained in the LICENSE.txt file.

# TODO update me
"""Module for handling OVF and OVA virtual machine description files.

**Functions**

.. autosummary::
  :nosignatures:

  byte_count
  byte_string
  factor_bytes

**Classes**

.. autosummary::
  :nosignatures:

  OVF
"""

import logging
import os
import os.path
import re
import tarfile
import xml.etree.ElementTree as ET
# In 2.7+, ET raises a ParseError if XML parsing fails,
# but in 2.6 it raises an ExpatError. Hide this variation.
try:
    from xml.etree.ElementTree import ParseError
except ImportError:
    from xml.parsers.expat import ExpatError as ParseError
import textwrap
from contextlib import closing

from COT.xml_file import XML, register_namespace
from COT.vm_description import VMDescription, VMInitError
from COT.data_validation import match_or_die, check_for_conflict
from COT.data_validation import ValueTooHighError, ValueUnsupportedError
from COT.data_validation import canonicalize_nic_subtype
from COT.file_reference import FileOnDisk, FileInTAR
from COT.helpers import get_checksum, get_disk_capacity, convert_disk_image
from COT.platforms import platform_from_product_class, GenericPlatform

from COT.ovf.name_helper import name_helper
from COT.ovf.hardware import OVFHardware, OVFHardwareDataError
from COT.ovf.item import list_union

logger = logging.getLogger(__name__)


def byte_count(base_val, multiplier):
    """Convert an OVF-style value + multiplier into decimal byte count.

    Inverse operation of :func:`factor_bytes`.

    ::

      >>> byte_count("128", "byte * 2^20")
      134217728
      >>> byte_count("512", "MegaBytes")
      536870912

    :param str base_val: Base value string (value of ``ovf:capacity``, etc.)
    :param str multiplier: Multiplier string (value of
      ``ovf:capacityAllocationUnits``, etc.)

    :return: Number of bytes
    :rtype: int
    """
    if not multiplier:
        return int(base_val)

    # multiplier like 'byte * 2^30'
    match = re.search(r"2\^(\d+)", multiplier)
    if match:
        return int(base_val) << int(match.group(1))

    # multiplier like 'MegaBytes'
    si_prefixes = ["", "kilo", "mega", "giga", "tera"]
    match = re.search("^(.*)bytes$", multiplier, re.IGNORECASE)
    if match:
        shift = si_prefixes.index(match.group(1).lower())
        # Technically the below is correct:
        #   return int(base_val) * (1000 ** shift)
        # but instead we'll reflect common usage:
        return int(base_val) << (10 * shift)

    if multiplier and multiplier != 'byte':
        logger.warning("Unknown multiplier string '%s'", multiplier)

    return int(base_val)


def factor_bytes(byte_value):
    """Convert a byte count into OVF-style bytes + multiplier.

    Inverse operation of :func:`byte_count`

    ::

      >>> factor_bytes(134217728)
      ('128', 'byte * 2^20')
      >>> factor_bytes(134217729)
      ('134217729', 'byte')

    :param int byte_value: Number of bytes
    :return: ``(base_val, multiplier)``
    """
    shift = 0
    byte_value = int(byte_value)
    while byte_value % 1024 == 0:
        shift += 10
        byte_value /= 1024
    byte_str = str(int(byte_value))
    if shift == 0:
        return (byte_str, "byte")
    return (byte_str, "byte * 2^{0}".format(shift))


def byte_string(byte_value, base_shift=0):
    """Pretty-print the given bytes value.

    ::

      >>> byte_string(512)
      '512 B'
      >>> byte_string(512, 2)
      '512 MiB'
      >>> byte_string(65536, 2)
      '64 GiB'
      >>> byte_string(65547)
      '64.01 KiB'
      >>> byte_string(65530, 3)
      '63.99 TiB'
      >>> byte_string(1023850)
      '999.9 KiB'
      >>> byte_string(1024000)
      '1000 KiB'
      >>> byte_string(1048575)
      '1024 KiB'
      >>> byte_string(1049200)
      '1.001 MiB'
      >>> byte_string(2560)
      '2.5 KiB'

    :param float byte_value: Value
    :param int base_shift: Base value of byte_value
      (0 = bytes, 1 = KiB, 2 = MiB, etc.)
    :return: Pretty-printed byte string such as "1.00 GiB"
    """
    tags = ["B", "KiB", "MiB", "GiB", "TiB"]
    byte_value = float(byte_value)
    shift = base_shift
    while byte_value >= 1024.0:
        byte_value /= 1024.0
        shift += 1
    return "{0:.4g} {1}".format(byte_value, tags[shift])


class OVF(VMDescription, XML):
    """Representation of the contents of an OVF or OVA.

    **Properties**

    .. autosummary::
      :nosignatures:

      input_file
      output_file
      ovf_version
      product_class
      platform
      config_profiles
      default_config_profile
      environment_properties
      environment_transports
      networks
      network_descriptions
      system_types
      version_short
      version_long
    """

    # API methods to be called by clients

    @staticmethod
    def detect_type_from_name(filename):
        """Check the given filename to see if it looks like a type we support.

        For our purposes, the file needs to match ".ov[af]" to appear to be
        an OVF/OVA file. We also support names like "foo.ovf.20150101" as those
        have been seen in the wild.

        Does not check file contents, as the given filename may not yet exist.

        :param str filename: File name/path
        :return: '.ovf' or '.ova'
        :raises ValueUnsupportedError: if filename doesn't match ovf/ova
        """
        # We don't care about any directory path
        filename = os.path.basename(filename)
        extension = os.path.splitext(filename)[1]

        if extension == ".ovf" or extension == ".ova":
            return extension
        # Some sources of files are not good about preserving the extension
        # and hence tend to append additional extensions - while this may open
        # us to incorrect behavior (assuming that 'foo.ovf.zip' is a valid OVF
        # when it's probably a zip of an OVF) we'll err on the side of
        # accepting too much rather than incorrectly rejecting something like
        # "foo.ova.2014.05.06A" that's just lazily named.
        m = re.search(r"(\.ov[fa])[^a-zA-Z0-9]", filename)
        if m:
            extension = m.group(1)
            logger.warning("Filename '%s' does not end in '.ovf' or '.ova', "
                           "but found '%s' in mid-filename; treating as such.",
                           filename, extension)
            return extension

        raise ValueUnsupportedError("filename", filename, ('.ovf', '.ova'))

    def _ovf_descriptor_from_name(self, input_file):
        """Get the OVF descriptor for the given file.

        1. The file may be an OVF descriptor itself.
        2. The file may be an OVA, in which case we need to untar it and
           return the path to the extracted OVF descriptor.

        :param str input_file: Path to an OVF descriptor or OVA file.
        :return: OVF descriptor path
        """
        extension = self.detect_type_from_name(input_file)
        if extension == '.ova':
            # Untar the ova to our working directory
            return self.untar(input_file)
        elif extension == '.ovf':
            return input_file
        else:
            return None

    def __init__(self, input_file, output_file):
        """Open the specified OVF and read its XML into memory.

        :param str input_file: Data file to read in.
        :param str output_file: File name to write to. If this VM is read-only,
          (there will never be an output file) this value should be ``None``;
          if the output filename is not yet known, use ``""`` and subsequently
          set :attr:`output_file` when it is determined.
        :raises VMInitError: if the OVF descriptor cannot be located
        :raises VMInitError: if an XML parsing error occurs
        :raises VMInitError: if the XML is not actually an OVF descriptor
        :raises VMInitError: if the OVF hardware validation fails
        :raises Exception: will call :meth:`destroy` to clean up before
          reraising any exception encountered.
        """
        try:
            self.output_extension = None
            VMDescription.__init__(self, input_file, output_file)

            # Make sure we know how to read the input
            self.ovf_descriptor = self._ovf_descriptor_from_name(input_file)
            if self.ovf_descriptor is None:
                # We should never get here, but be safe...
                raise VMInitError(
                    2,
                    "File does not appear to be an OVA or OVF",
                    input_file)

            # Open the provided OVF
            try:
                XML.__init__(self, self.ovf_descriptor)
            except ParseError as e:
                raise VMInitError(2,
                                  "XML error in parsing file: " + str(e),
                                  self.ovf_descriptor)

            # Quick sanity check before we go any further:
            if ((not re.search(r"Envelope", self.root.tag)) or
                    (XML.strip_ns(self.root.tag) != 'Envelope')):
                raise VMInitError(
                    2,
                    "File does not appear to be an OVF descriptor - "
                    "expected top-level element {0} but found {1} instead"
                    .format('Envelope', self.root.tag),
                    self.ovf_descriptor)

            self._ovf_version = None
            self.name_helper = name_helper(self.ovf_version)

            for (prefix, URI) in self.NSM.items():
                register_namespace(prefix, URI)

            # Register additional non-standard namespaces we're aware of:
            register_namespace('vmw', "http://www.vmware.com/schema/ovf")
            register_namespace('vbox', "http://www.virtualbox.org/ovf/machine")

            # Go ahead and set pointers to some of the most useful XML sections
            self.envelope = self.root
            self.references = self.find_child(
                self.envelope,
                self.REFERENCES,
                required=True)
            self.disk_section = self.find_child(
                self.envelope,
                self.DISK_SECTION,
                attrib=self.DISK_SECTION_ATTRIB)
            self.network_section = self.find_child(
                self.envelope,
                self.NETWORK_SECTION,
                attrib=self.NETWORK_SECTION_ATTRIB)
            self.deploy_opt_section = self.find_child(
                self.envelope,
                self.DEPLOY_OPT_SECTION,
                required=False)
            self.virtual_system = self.find_child(
                self.envelope,
                self.VIRTUAL_SYSTEM,
                attrib=self.VIRTUAL_SYSTEM_ATTRIB,
                required=True)
            self.product_section = self.find_child(
                self.virtual_system,
                self.PRODUCT_SECTION,
                attrib=self.PRODUCT_SECTION_ATTRIB)
            self.annotation_section = self.find_child(
                self.virtual_system,
                self.ANNOTATION_SECTION,
                attrib=self.ANNOTATION_SECTION_ATTRIB)
            self.virtual_hw_section = self.find_child(
                self.virtual_system,
                self.VIRTUAL_HW_SECTION,
                attrib=self.VIRTUAL_HW_SECTION_ATTRIB,
                required=True)

            # Initialize various caches
            self._configuration_profiles = None
            self._file_references = {}
            self._platform = None

            try:
                self.hardware = OVFHardware(self)
            except OVFHardwareDataError as e:
                raise VMInitError(1,
                                  "OVF descriptor is invalid: {0}".format(e),
                                  self.ovf_descriptor)

            assert self.platform

            self._init_check_file_entries()

        except Exception as e:
            self.destroy()
            raise

    def _init_check_file_entries(self):
        """Check files described in the OVF and store file references."""
        file_list = [f.get(self.FILE_HREF) for f in
                     self.references.findall(self.FILE)]
        if self.input_file == self.ovf_descriptor:
            # Check files in the directory referenced by the OVF descriptor
            input_path = os.path.dirname(self.ovf_descriptor)
            ref_cls = FileOnDisk
        else:
            # OVA - check contents of TAR file.
            input_path = self.input_file
            ref_cls = FileInTAR

        for f in file_list:
            try:
                self._file_references[f] = ref_cls(input_path, f)
            except IOError:
                logger.error("File '%s' referenced in the OVF descriptor "
                             "does not exist.", f)
                self._file_references[f] = None

    @property
    def output_file(self):
        """OVF or OVA file that will be created or updated by :meth:`write`.

        :raises ValueUnsupportedError: if :func:`detect_type_from_name` fails
        """
        return super(OVF, self).output_file

    @output_file.setter
    def output_file(self, output_file):
        # Make sure we can write the requested output format, or abort:
        if output_file:
            self.output_extension = self.detect_type_from_name(output_file)
        super(OVF, self.__class__).output_file.fset(self, output_file)

    @property
    def ovf_version(self):
        """Float representing the OVF specification version in use.

        Supported values at present are 0.9, 1.0, and 2.0.
        """
        if self._ovf_version is None:
            root_namespace = XML.get_ns(self.root.tag)
            logger.verbose("Root namespace is " + root_namespace)
            if root_namespace == 'http://www.vmware.com/schema/ovf/1/envelope':
                logger.info("OVF version is 0.9")
                self._ovf_version = 0.9
            elif root_namespace == 'http://schemas.dmtf.org/ovf/envelope/1':
                logger.info("OVF version is 1.x")
                self._ovf_version = 1.0
            elif root_namespace == 'http://schemas.dmtf.org/ovf/envelope/2':
                logger.info("OVF version is 2.x")
                self._ovf_version = 2.0
            else:
                raise VMInitError(
                    2,
                    "File has an Envelope but it is in unknown namespace {0}"
                    .format(root_namespace),
                    self.ovf_descriptor)
        return self._ovf_version

    @property
    def product_class(self):
        """The product class identifier, such as com.cisco.csr1000v."""
        if self._product_class is None and self.product_section is not None:
            self._product_class = self.product_section.get(self.PRODUCT_CLASS)
        return super(OVF, self).product_class

    @product_class.setter
    def product_class(self, product_class):
        if product_class == self.product_class:
            return
        self.product_section = self._ensure_section(
            self.PRODUCT_SECTION,
            "Product Information",
            attrib=self.PRODUCT_SECTION_ATTRIB,
            parent=self.virtual_system)
        if self.product_class:
            logger.info("Changing product class from '%s' to '%s'",
                        self.product_class, product_class)
        self.product_section.set(self.PRODUCT_CLASS, product_class)
        self._product_class = product_class

        # Change platform as well!
        self._platform = None
        assert self.platform

    @property
    def platform(self):
        """The platform type, as determined from the OVF descriptor.

        This will be the class :class:`~COT.platforms.GenericPlatform` or
        a more-specific subclass if recognized as such.
        """
        if self._platform is None:
            self._platform = platform_from_product_class(self.product_class)
            logger.info("OVF product class %s --> platform %s",
                        self.product_class, self.platform.__name__)
        return self._platform

    def validate_hardware(self):
        """Check sanity of hardware properties for this VM/product/platform.

        :return: ``True`` if hardware is sane, ``False`` if not.
        """
        result = True

        # TODO refactor to share logic with profile_info_list()
        profile_ids = self.config_profiles
        if not profile_ids:
            profile_ids = [None]

        plat = self.platform

        def _validate_helper(label, fn, *args):
            """Call validation function, catch errors and warn user instead.

            :param str label: Label to prepend to any warning messages
            :param function fn: Validation function to call.
            :param args: Arguments to validation function.
            :return: True if valid, False if invalid
            """
            try:
                fn(*args)
                return True
            except ValueUnsupportedError as e:
                logger.warning(label + str(e))
                return False

        for profile_id in profile_ids:
            profile_str = ""
            if profile_id:
                profile_str = "In profile '{0}':".format(profile_id)
            cpu_item = self.hardware.find_item('cpu', profile=profile_id)
            if cpu_item:
                cpus = cpu_item.get_value(self.VIRTUAL_QUANTITY,
                                          [profile_id])
                result &= _validate_helper(profile_str,
                                           plat.validate_cpu_count, int(cpus))

            ram_item = self.hardware.find_item('memory', profile=profile_id)
            if ram_item:
                megabytes = (byte_count(
                    ram_item.get_value(self.VIRTUAL_QUANTITY, [profile_id]),
                    ram_item.get_value(self.ALLOCATION_UNITS, [profile_id])
                ) / (1024 * 1024))
                result &= _validate_helper(profile_str,
                                           plat.validate_memory_amount,
                                           int(megabytes))

            nics = self.hardware.get_item_count('ethernet', profile_id)
            result &= _validate_helper(profile_str,
                                       plat.validate_nic_count, nics)

            eth_subtypes = list_union(
                *[eth.get_all_values(self.RESOURCE_SUB_TYPE) for
                  eth in self.hardware.find_all_items('ethernet')])
            result &= _validate_helper(profile_str,
                                       plat.validate_nic_types, eth_subtypes)

            # TODO: validate_ide_subtypes
            # TODO: validate_scsi_subtypes

        return result

    @property
    def config_profiles(self):
        """The list of supported configuration profiles.

        If this OVF has no defined profiles, returns an empty list.
        If there is a default profile, it will be first in the list.
        """
        if self._configuration_profiles is None:
            profile_ids = []
            if self.deploy_opt_section is not None:
                profiles = self.deploy_opt_section.findall(self.CONFIG)
                for profile in profiles:
                    # Force the "default" profile to the head of the list
                    if (profile.get(self.CONFIG_DEFAULT) == 'true' or
                            profile.get(self.CONFIG_DEFAULT) == '1'):
                        profile_ids.insert(0, profile.get(self.CONFIG_ID))
                    else:
                        profile_ids.append(profile.get(self.CONFIG_ID))
            logger.verbose("Current configuration profiles are: %s",
                           profile_ids)
            self._configuration_profiles = profile_ids
        return self._configuration_profiles

    @property
    def environment_properties(self):
        """The array of environment properties.

<<<<<<< HEAD
        Array of dicts (one per property) with the keys ``"key"``, ``"value"``,
        ``"qualifiers"``, ``"type"``, ``"label"``, and ``"description"``.
=======
        :return: Array of dicts (one per property) with the keys
          ``"key"``, ``"value"``, ``"qualifiers"``, ``"type"``,
          ``"user_configurable"``, ``"label"``, and ``"description"``.
>>>>>>> 26865d0f
        """
        result = []
        if self.ovf_version < 1.0 or self.product_section is None:
            return result
        elems = self.product_section.findall(self.PROPERTY)
        for elem in elems:
            label = elem.findtext(self.PROPERTY_LABEL, "")
            descr = elem.findtext(self.PROPERTY_DESC, "")
            result.append({
                'key': elem.get(self.PROP_KEY),
                'value': elem.get(self.PROP_VALUE),
                'qualifiers': elem.get(self.PROP_QUAL, ""),
                'type': elem.get(self.PROP_TYPE, ""),
                'user_configurable': elem.get(self.PROP_USER_CONFIGABLE, ""),
                'label': label,
                'description': descr,
            })

        return result

    @property
    def environment_transports(self):
        """The list of environment transport method strings."""
        if self.ovf_version < 1.0:
            return None
        if self.virtual_hw_section is not None:
            value = self.virtual_hw_section.get(self.ENVIRONMENT_TRANSPORT)
            if value:
                return value.split(" ")
        return None

    @environment_transports.setter
    def environment_transports(self, transports):
        if self.ovf_version < 1.0:
            raise NotImplementedError("No support for setting environment"
                                      "transports value on OVF 0.9 format.")
        transports_string = " ".join(transports)
        logger.info("Setting %s to '%s'", self.ENVIRONMENT_TRANSPORT,
                    transports_string)
        self.virtual_hw_section.set(self.ENVIRONMENT_TRANSPORT,
                                    transports_string)

    @property
    def networks(self):
        """The list of network names currently defined in this VM."""
        if self.network_section is None:
            return []
        return [network.get(self.NETWORK_NAME) for
                network in self.network_section.findall(self.NETWORK)]

    @property
    def network_descriptions(self):
        """The list of network descriptions currently defined in this VM.

        :rtype: list[str]
        """
        if self.network_section is None:
            return []
        return [network.findtext(self.NWK_DESC, "") for
                network in self.network_section.findall(self.NETWORK)]

    @property
    def system_types(self):
        """List of virtual system type(s) supported by this virtual machine.

        For an OVF, this corresponds to the ``VirtualSystemType`` element.
        """
        if self.virtual_hw_section is not None:
            system = self.virtual_hw_section.find(self.SYSTEM)
            if system is not None:
                value = system.findtext(self.VIRTUAL_SYSTEM_TYPE, None)
                if value:
                    return value.split(" ")
        return None

    @system_types.setter
    def system_types(self, type_list):
        type_string = " ".join(type_list)
        logger.info("Setting VirtualSystemType to '%s'", type_string)
        system = self.virtual_hw_section.find(self.SYSTEM)
        if system is None:
            system = XML.set_or_make_child(self.virtual_hw_section,
                                           self.SYSTEM,
                                           ordering=(self.INFO, self.SYSTEM,
                                                     self.ITEM))
            # A System must have some additional children to be valid:
            XML.set_or_make_child(system, self.VSSD + "ElementName",
                                  "Virtual System Type")
            XML.set_or_make_child(system, self.VSSD + "InstanceID", 0)
        XML.set_or_make_child(system, self.VIRTUAL_SYSTEM_TYPE, type_string)

    @property
    def product(self):
        """Short descriptive product string (XML ``Product`` element)."""
        if self.product_section is not None:
            return self.product_section.findtext(self.PRODUCT, None)
        return None

    @product.setter
    def product(self, product_string):
        logger.info("Updating Product element in OVF")
        self._set_product_section_child(self.PRODUCT, product_string)

    @property
    def vendor(self):
        """Short descriptive vendor string (XML ``Vendor`` element)."""
        if self.product_section is not None:
            return self.product_section.findtext(self.VENDOR, None)
        return None

    @vendor.setter
    def vendor(self, vendor_string):
        logger.info("Updating Vendor element in OVF")
        self._set_product_section_child(self.VENDOR, vendor_string)

    @property
    def version_short(self):
        """Short descriptive version string (XML ``Version`` element)."""
        if self.product_section is not None:
            return self.product_section.findtext(self.VERSION, None)
        return None

    @version_short.setter
    def version_short(self, version_string):
        logger.info("Updating Version element in OVF")
        self._set_product_section_child(self.VERSION, version_string)

    @property
    def version_long(self):
        """Long descriptive version string (XML ``FullVersion`` element)."""
        if self.product_section is not None:
            return self.product_section.findtext(self.FULL_VERSION, None)
        return None

    @version_long.setter
    def version_long(self, version_string):
        logger.info("Updating FullVersion element in OVF")
        self._set_product_section_child(self.FULL_VERSION, version_string)

    @property
    def product_url(self):
        """Product URL string (XML ``ProductUrl`` element)."""
        if self.product_section is not None:
            return self.product_section.findtext(self.PRODUCT_URL, None)
        return None

    @product_url.setter
    def product_url(self, product_url_string):
        logger.info("Updating ProductUrl element in OVF")
        self._set_product_section_child(self.PRODUCT_URL, product_url_string)

    @property
    def vendor_url(self):
        """Vendor URL string (XML ``VendorUrl`` element)."""
        if self.product_section is not None:
            return self.product_section.findtext(self.VENDOR_URL, None)
        return None

    @vendor_url.setter
    def vendor_url(self, vendor_url_string):
        logger.info("Updating VendorUrl element in OVF")
        self._set_product_section_child(self.VENDOR_URL, vendor_url_string)

    @property
    def application_url(self):
        """Application URL string (XML ``AppUrl`` element)."""
        if self.product_section is not None:
            return self.product_section.findtext(self.APPLICATION_URL, None)
        return None

    @application_url.setter
    def application_url(self, app_url_string):
        logger.info("Updating AppUrl element in OVF")
        self._set_product_section_child(self.APPLICATION_URL, app_url_string)

    def __getattr__(self, name):
        """Transparently pass attribute lookups off to name_helper.

        :param str name: Attribute being looked up.
        :return: Attribute value
        :raises AttributeError: Magic methods (``__foo``) will not be passed
          through but will raise an AttributeError as usual.
        """
        # Don't pass 'special' attributes through to the helper
        if re.match(r"^__", name):
            raise AttributeError("'OVF' object has no attribute '{0}'"
                                 .format(name))
        return getattr(self.name_helper, name)

    def write(self):
        """Write OVF or OVA to :attr:`output_file`, if set."""
        if not self.output_file:
            return

        prefix = os.path.splitext(self.output_file)[0]
        extension = self.output_extension

        # Update the XML ElementTree to reflect any hardware changes
        self.hardware.update_xml()

        # Validate the hardware to be written
        self.validate_hardware()

        # Make sure file references are correct:
        self.validate_and_update_file_references()

        # Make sure all defined networks are actually used by NICs,
        # and delete any networks that are unused.
        self.validate_and_update_networks()

        logger.info("Writing out to file %s", self.output_file)

        if extension == '.ova':
            ovf_file = os.path.join(self.working_dir, "{0}.ovf"
                                    .format(os.path.basename(prefix)))
            self.write_xml(ovf_file)
            self.generate_manifest(ovf_file)
            self.tar(ovf_file, self.output_file)
        elif extension == '.ovf':
            self.write_xml(self.output_file)
            # Copy all files from working directory to destination
            dest_dir = os.path.dirname(os.path.abspath(self.output_file))

            for file_obj in self.references.findall(self.FILE):
                file_name = file_obj.get(self.FILE_HREF)
                file_ref = self._file_references[file_name]
                file_ref.copy_to(dest_dir)

            # Generate manifest
            self.generate_manifest(self.output_file)
        else:
            # We should never get here, but to be safe:
            raise NotImplementedError("Not sure how to write a '{0}' file"
                                      .format(extension))

    def validate_and_update_file_references(self):
        """Check all File entries to make sure they are valid and up to date.

        Helper method for :func:`write`.
        """
        for file_elem in self.references.findall(self.FILE):
            href = file_elem.get(self.FILE_HREF)
            file_ref = self._file_references[href]

            if file_ref is not None and not file_ref.exists:
                # file used to exist but no longer does??
                logger.error("Referenced file '%s' does not exist!", href)
                self._file_references[href] = None
                file_ref = None

            if file_ref is None:
                # TODO this should probably have a confirm() check...
                logger.warning("Removing reference to missing file %s", href)
                self.references.remove(file_elem)
                # TODO remove references to this file from Disk, Item?
                continue

            real_size = str(file_ref.size)
            real_capacity = None
            # We can't check disk capacity inside a tar file.
            # It seems wasteful to extract the disk file (could be
            # quite large) from the TAR just to check, so we don't.
            if file_ref.file_path is not None:
                real_capacity = get_disk_capacity(file_ref.file_path)

            disk_item = self.find_disk_from_file_id(
                file_elem.get(self.FILE_ID))

            reported_size = file_elem.get(self.FILE_SIZE)
            if real_size != reported_size:
                # FILE_SIZE is optional in the OVF standard
                if reported_size is not None:
                    logger.warning("Size of file '%s' seems to have changed "
                                   "from %s (reported in the original OVF) "
                                   "to %s (current file size). "
                                   "The updated OVF will reflect this change.",
                                   href, reported_size, real_size)
                file_elem.set(self.FILE_SIZE, real_size)

            if disk_item is not None and real_capacity is not None:
                reported_capacity = str(self.get_capacity_from_disk(disk_item))
                if reported_capacity != real_capacity:
                    logger.warning(
                        "Capacity of disk '%s' seems to have changed "
                        "from %s (reported in the original OVF) "
                        "to %s (actual capacity). "
                        "The updated OVF will reflect this change.",
                        href, reported_capacity, real_capacity)
                    self.set_capacity_of_disk(disk_item, real_capacity)

    def validate_and_update_networks(self):
        """Make sure all defined networks are actually used by NICs.

        Delete any networks that are unused and warn the user.
        Helper method for :func:`write`.
        """
        if self.network_section is None:
            return

        networks = self.network_section.findall(self.NETWORK)
        items = self.virtual_hw_section.findall(self.ETHERNET_PORT_ITEM)
        connected_networks = set()
        for item in items:
            conn = item.find(self.EPASD + self.CONNECTION)
            if conn is not None:
                connected_networks.add(conn.text)
        for net in networks:
            name = net.get(self.NETWORK_NAME)
            if name not in connected_networks:
                logger.warning("Removing unused network %s", name)
                self.network_section.remove(net)
        # If all networks were removed, remove the NetworkSection too
        if not self.network_section.findall(self.NETWORK):
            logger.warning("No networks left - removing NetworkSection")
            self.envelope.remove(self.network_section)
            self.network_section = None

    def _info_string_header(self, width):
        """Generate OVF/OVA file header for :meth:`info_string`.

        :param int width: Line length to wrap to where possible.
        :return: File header string
        """
        str_list = []
        str_list.append('-' * width)
        str_list.append(self.input_file)
        if self.platform and self.platform is not GenericPlatform:
            str_list.append("COT detected platform type: {0}"
                            .format(self.platform.PLATFORM_NAME))
        str_list.append('-' * width)
        return '\n'.join(str_list)

    def _info_string_product(self, verbosity_option, wrapper):
        """Generate product information as part of :meth:`info_string`.

        :param str verbosity_option: ``'brief'``, ``None`` (default),
          or ``'verbose'``
        :param wrapper: Helper object for wrapping text lines if needed.
        :type wrapper: :class:`textwrap.TextWrapper`
        :return: Product information string
        """
        if ((not any([self.product, self.vendor, self.version_short])) and
            (verbosity_option == 'brief' or not any([
                self.product_url, self.vendor_url, self.version_long]))):
            return None
        str_list = []
        wrapper.initial_indent = ''
        wrapper.subsequent_indent = '          '
        # All elements in this section are optional
        for label, value, default, verbose_only in [
                ["Product:  ", self.product, "(No product string)", False],
                ["          ", self.product_url, "(No product URL)", True],
                ["Vendor:   ", self.vendor, "(No vendor string)", False],
                ["          ", self.vendor_url, "(No vendor URL)", True],
                ["Version:  ", self.version_short,
                 "(No version string)", False],
                ["          ", self.version_long,
                 "(No detailed version string)", True],
        ]:
            if verbosity_option == 'brief' and verbose_only:
                continue
            if value is None:
                value = default
            str_list.extend(wrapper.wrap("{0}{1}".format(label, value)))

        return "\n".join(str_list)

    def _info_string_annotation(self, wrapper):
        """Generate annotation information as part of :meth:`info_string`.

        :param wrapper: Helper object for wrapping text lines if needed.
        :type wrapper: :class:`textwrap.TextWrapper`
        :return: Annotation information string, or None
        """
        if self.annotation_section is None:
            return None
        ann = self.annotation_section.find(self.ANNOTATION)
        if ann is None or not ann.text:
            return None
        str_list = []
        first = True
        wrapper.initial_indent = 'Annotation: '
        wrapper.subsequent_indent = '            '
        for line in ann.text.splitlines():
            if not line:
                str_list.append("")
            else:
                str_list.extend(wrapper.wrap(line))
            if first:
                wrapper.initial_indent = wrapper.subsequent_indent
                first = False
        return "\n".join(str_list)

    def _info_string_eula(self, verbosity_option, wrapper):
        """Generate EULA information as part of :meth:`info_string`.

        :param str verbosity_option: ``'brief'``, ``None`` (default),
          or ``'verbose'``
        :param wrapper: Helper object for wrapping text lines if needed.
        :type wrapper: :class:`textwrap.TextWrapper`
        :return: EULA string
        """
        # An OVF may have zero, one, or more
        eula_header = False
        str_list = []
        for e in self.find_all_children(self.virtual_system,
                                        self.EULA_SECTION,
                                        self.EULA_SECTION_ATTRIB):
            info = e.find(self.INFO)
            lic = e.find(self.EULA_LICENSE)
            if lic is not None and lic.text:
                if not eula_header:
                    str_list.append("End User License Agreement(s):")
                    eula_header = True
                if info is not None and info.text:
                    wrapper.initial_indent = '  '
                    wrapper.subsequent_indent = '  '
                    str_list.extend(wrapper.wrap(info.text))
                if verbosity_option != 'verbose':
                    str_list.append("    (not displayed, use 'cot info "
                                    "--verbose' if desired)")
                else:
                    wrapper.initial_indent = '    '
                    wrapper.subsequent_indent = '    '
                    for line in lic.text.splitlines():
                        if not line:
                            str_list.append("")
                        else:
                            str_list.extend(wrapper.wrap(line))
        return "\n".join(str_list)

    INFO_STRING_DISK_TEMPLATE = (
        "{{0:{0}}} "  # file/disk name - width is dynamically set
        "{{1:>9}} "   # file size - width 9 for "999.9 MiB"
        "{{2:>9}} "   # disk capacity - width 9 for "999.9 MiB"
        "{{3:.20}}"   # disk info - width 20 for "harddisk @ SCSI 1:15"
    )
    INFO_STRING_DISK_COLUMNS_WIDTH = (1 + 9 + 1 + 9 + 1 + 20)
    INFO_STRING_FILE_TEMPLATE = (
        "{{0:{0}}} "  # file/disk name - width is dynamically set
        "{{1:>9}}"    # file size - width 9 for "999.9 MiB"
    )

    def _info_strings_for_file(self, file_obj):
        """Get attributes of a file which may describe a disk as well.

        Helper for :meth:`_info_string_files_disks`.

        :param file_obj: File to inspect
        :type file_obj: :class:`xml.etree.ElementTree.Element`
        :return: (file_id, file_size, disk_id, disk_capacity, device_info)
        """
        # FILE_SIZE is optional
        reported_size = file_obj.get(self.FILE_SIZE)
        if reported_size is None:
            # TODO - check file size in working dir and/or tarfile
            file_size_str = ""
        else:
            file_size_str = byte_string(file_obj.get(self.FILE_SIZE))

        disk_obj = self.find_disk_from_file_id(file_obj.get(self.FILE_ID))
        if disk_obj is None:
            disk_id = ""
            disk_cap_string = ""
            device_item = self.find_item_from_file(file_obj)
        else:
            disk_id = disk_obj.get(self.DISK_ID)
            disk_cap_string = byte_string(
                self.get_capacity_from_disk(disk_obj))
            device_item = self.find_item_from_disk(disk_obj)
        device_str = self.device_info_str(device_item)

        return (file_obj.get(self.FILE_ID),
                file_size_str,
                disk_id,
                disk_cap_string,
                device_str)

    def _info_string_files_disks(self, width, verbosity_option):
        """Describe files and disks as part of :meth:`info_string`.

        :param int width: Line length to wrap to where possible.
        :param str verbosity_option: ``'brief'``, ``None`` (default),
          or ``'verbose'``
        :return: File/disk information string, or None
        """
        file_list = self.references.findall(self.FILE)
        disk_list = (self.disk_section.findall(self.DISK)
                     if self.disk_section is not None else [])
        if not (file_list or disk_list):
            return None

        href_w = 0
        if file_list:
            href_w = max([len(f.get(self.FILE_HREF)) for f in file_list])
        href_w = min(href_w, (width - self.INFO_STRING_DISK_COLUMNS_WIDTH - 2))
        href_w = max(href_w, 18)   # len("(placeholder disk)")
        href_w += 2    # leading whitespace for disks
        template = self.INFO_STRING_DISK_TEMPLATE.format(href_w)
        template2 = self.INFO_STRING_FILE_TEMPLATE.format(href_w)

        str_list = [template.format("Files and Disks:",
                                    "File Size", "Capacity", "Device"),
                    template.format("", "---------", "---------",
                                    "--------------------")]
        for file_obj in file_list:
            (file_id, file_size,
             disk_id, disk_cap, device_str) = self._info_strings_for_file(
                 file_obj)

            href_str = "  " + file_obj.get(self.FILE_HREF)
            # Truncate to fit in available space
            if len(href_str) > href_w:
                href_str = href_str[:(href_w-3)] + "..."
            if disk_cap or device_str:
                str_list.append(template.format(href_str, file_size,
                                                disk_cap, device_str))
            else:
                str_list.append(template2.format(href_str, file_size))

            if verbosity_option == 'verbose':
                str_list.append("    File ID: {0}".format(file_id))
                if disk_id:
                    str_list.append("    Disk ID: {0}".format(disk_id))

        # Find placeholder disks as well
        for disk in disk_list:
            file_id = disk.get(self.DISK_FILE_REF)
            file_obj = self.find_child(self.references, self.FILE,
                                       attrib={self.FILE_ID: file_id})
            if file_obj is not None:
                continue   # already reported on above
            disk_cap_string = byte_string(self.get_capacity_from_disk(disk))
            device_item = self.find_item_from_disk(disk)
            device_str = self.device_info_str(device_item)
            str_list.append(template.format("  (disk placeholder)",
                                            "--",
                                            disk_cap_string,
                                            device_str))
        return "\n".join(str_list)

    def _info_string_hardware(self, wrapper):
        """Describe hardware subtypes as part of :meth:`info_string`.

        :param wrapper: Helper object for wrapping text lines if needed.
        :type wrapper: :class:`textwrap.TextWrapper`
        :return: Hardware information string, or None
        """
        virtual_system_types = self.system_types
        scsi_subtypes = list_union(
            *[scsi_ctrl.get_all_values(self.RESOURCE_SUB_TYPE) for
              scsi_ctrl in self.hardware.find_all_items('scsi')])
        ide_subtypes = list_union(
            *[ide_ctrl.get_all_values(self.RESOURCE_SUB_TYPE) for
              ide_ctrl in self.hardware.find_all_items('ide')])
        eth_subtypes = list_union(
            *[eth.get_all_values(self.RESOURCE_SUB_TYPE) for
              eth in self.hardware.find_all_items('ethernet')])

        if ((virtual_system_types is not None) or
                (scsi_subtypes or ide_subtypes or eth_subtypes)):
            str_list = ["Hardware Variants:"]
            wrapper.subsequent_indent = ' ' * 28
            if virtual_system_types is not None:
                wrapper.initial_indent = "  System types:             "
                str_list.extend(wrapper.wrap(" ".join(virtual_system_types)))
            if scsi_subtypes:
                wrapper.initial_indent = "  SCSI device types:        "
                str_list.extend(wrapper.wrap(" ".join(scsi_subtypes)))
            if ide_subtypes:
                wrapper.initial_indent = "  IDE device types:         "
                str_list.extend(wrapper.wrap(" ".join(ide_subtypes)))
            if eth_subtypes:
                wrapper.initial_indent = "  Ethernet device types:    "
                str_list.extend(wrapper.wrap(" ".join(eth_subtypes)))
            return "\n".join(str_list)
        return None

    def _info_string_networks(self, verbosity_option, wrapper):
        """Describe virtual networks as part of :meth:`info_string`.

        :param str verbosity_option: ``'brief'``, ``None`` (default),
          or ``'verbose'``
        :param wrapper: Helper object for wrapping text lines if needed.
        :type wrapper: :class:`textwrap.TextWrapper`
        :return: Network information string, or None
        """
        if self.network_section is None:
            return None
        str_list = ["Networks:"]
        width = wrapper.width
        names = []
        descs = []
        for network in self.network_section.findall(self.NETWORK):
            names.append(network.get(self.NETWORK_NAME))
            descs.append(network.findtext(self.NWK_DESC, None))
        max_n = max([len(name) for name in names])
        max_d = max([len(str(desc)) for desc in descs])
        truncate = (max_n + max_d + 6 >= width and
                    verbosity_option != 'verbose')
        wrapper.initial_indent = "  "
        wrapper.subsequent_indent = ' ' * (5 + max_n)
        if truncate:
            max_d = width - 6 - max_n
        for name, desc in zip(names, descs):
            if not desc:
                str_list.append("  " + name)
            elif truncate and len(desc) > max_d:
                str_list.append('  {name:{w}}  "{tdesc}..."'.format(
                    name=name, w=max_n, tdesc=desc[:max_d-3]))
            else:
                str_list.extend(wrapper.wrap(
                    '{name:{w}}  "{desc}"'.format(name=name, w=max_n,
                                                  desc=desc)))
        return "\n".join(str_list)

    def _info_string_nics(self, verbosity_option, wrapper):
        """Describe NICs as part of :meth:`info_string`.

        :param str verbosity_option: ``'brief'``, ``None`` (default),
          or ``'verbose'``
        :param wrapper: Helper object for wrapping text lines if needed.
        :type wrapper: :class:`textwrap.TextWrapper`
        :return: NIC information string, or None
        """
        if verbosity_option == 'brief':
            return None
        nics = self.hardware.find_all_items('ethernet')
        if not nics:
            return None
        str_list = ["NICs and Associated Networks:"]
        wrapper.initial_indent = '    '
        wrapper.subsequent_indent = '    '
        max_len = max([len(str(nic.get_value(self.ELEMENT_NAME)))
                       for nic in nics])
        max_len = max(max_len, len("<instance 10>"))
        template = "  {name:{len}} : {nwk}"
        for nic in nics:
            network_name = nic.get_value(self.CONNECTION)
            nic_name = nic.get_value(self.ELEMENT_NAME)
            if nic_name is None:
                nic_name = "<instance {0}>".format(
                    nic.get_value(self.INSTANCE_ID))
            str_list.append(template.format(name=nic_name,
                                            len=max_len,
                                            nwk=network_name))
            if verbosity_option == 'verbose':
                desc = nic.get_value(self.ITEM_DESCRIPTION)
                if desc is None:
                    desc = nic.get_value(self.CAPTION)
                if desc is not None:
                    str_list.extend(wrapper.wrap(desc))
        return "\n".join(str_list)

    def _info_string_environment(self, wrapper):
        """Describe environment for :meth:`info_string`.

        :param wrapper: Helper object for wrapping text lines if needed.
        :type wrapper: :class:`textwrap.TextWrapper`
        :return: Environment information string, or None
        """
        if not self.environment_transports:
            return None
        str_list = ["Environment:"]
        wrapper.initial_indent = '  '
        wrapper.subsequent_indent = '    '
        str_list.extend(wrapper.wrap(
            "Transport types: {0}"
            .format(" ".join(self.environment_transports))))
        return "\n".join(str_list)

    def _info_string_properties(self, verbosity_option, wrapper):
        """Describe config properties for :meth:`info_string`.

        :param str verbosity_option: ``'brief'``, ``None`` (default),
          or ``'verbose'``
        :param wrapper: Helper object for wrapping text lines if needed.
        :type wrapper: :class:`textwrap.TextWrapper`
        :return: Property information string, or None
        """
        properties = self.environment_properties
        if not properties:
            return None
        str_list = ["Properties:"]
        max_key = 2 + max([len(str(ph['key'])) for ph in properties])
        max_label = max([len(str(ph['label'])) for ph in properties])
        max_value = max([len(str(ph['value'])) for ph in properties])
        width = wrapper.width
        if all(ph['label'] for ph in properties):
            max_width = max_label
        else:
            max_width = max(max_key, max_label)
        wrapper.initial_indent = '      '
        wrapper.subsequent_indent = '      '
        for ph in properties:
            # If we have a label, and the terminal is wide enough,
            # display "<key> label value", else if no label, display
            # "<key> value", else only display "label value"
            if max_label > 0 and (max_key + max_label + max_value <
                                  width - 8):
                format_str = '  {key:{kw}}  {label:{lw}}  {val}'
                str_list.append(format_str.format(
                    key="<{0}>".format(ph['key']),
                    kw=max_key,
                    label=ph['label'],
                    lw=max_label,
                    val=('"{0}"'.format(ph['value'])
                         if ph['value'] is not None
                         else '--')))
            else:
                str_list.append('  {label:{width}}  {val}'.format(
                    label=(ph['label'] if ph['label']
                           else "<{0}>".format(ph['key'])),
                    width=max_width,
                    val=('"{0}"'.format(ph['value'])
                         if ph['value'] is not None
                         else '--')))
            if verbosity_option == 'verbose':
                for line in ph['description'].splitlines():
                    if not line:
                        str_list.append("")
                    else:
                        str_list.extend(wrapper.wrap(line))
        return "\n".join(str_list)

    def info_string(self, width=79, verbosity_option=None):
        """Get a descriptive string summarizing the contents of this OVF.

        :param int width: Line length to wrap to where possible.
        :param str verbosity_option: ``'brief'``, ``None`` (default),
          or ``'verbose'``

        :return: Wrapped, appropriately verbose string.
        """
        # Supposedly it's quicker to construct a list of strings then merge
        # them all together with 'join()' rather than it is to repeatedly
        # append to an existing string with '+'.
        # I haven't profiled this to verify - it's fast enough for now.

        # Don't break in mid-word or on hyphens, as the usual case where
        # we may exceed the available width is URI literals, and there's
        # no ideal way to wrap these.
        wrapper = textwrap.TextWrapper(width=width,
                                       break_long_words=False,
                                       break_on_hyphens=False)

        # File description
        header = self._info_string_header(width)

        section_list = [
            self._info_string_product(verbosity_option, wrapper),
            self._info_string_annotation(wrapper),
            self._info_string_eula(verbosity_option, wrapper),
            self._info_string_files_disks(width, verbosity_option),
            self._info_string_hardware(wrapper),
            self.profile_info_string(width, verbosity_option),
            self._info_string_networks(verbosity_option, wrapper),
            self._info_string_nics(verbosity_option, wrapper),
            self._info_string_environment(wrapper),
            self._info_string_properties(verbosity_option, wrapper)
        ]
        # Discard empty sections
        section_list = [s for s in section_list if s]

        return header + '\n' + "\n\n".join(section_list)

    def device_info_str(self, device_item):
        """Get a one-line summary of a hardware device.

        :param OVFItem device_item: Device to summarize
        :return: Descriptive string such as "harddisk @ IDE 1:0"
        """
        if device_item is None:
            return ""
        controller_item = self.find_parent_from_item(device_item)
        if controller_item is None:
            ctrl_type = "(?)"
            ctrl_addr = "?"
        else:
            ctrl_type = self.get_type_from_device(
                controller_item).upper()
            ctrl_addr = controller_item.get_value(self.ADDRESS)
        return "{0} @ {1} {2}:{3}".format(
            self.get_type_from_device(device_item),
            ctrl_type,
            ctrl_addr,
            device_item.get_value(self.ADDRESS_ON_PARENT))

    PROFILE_INFO_TEMPLATE = (
        "{{0:{0}}} "  # profile name - width is dynamically set
        "{{1:>4}} "   # CPUs   - width 4 for "CPUs"
        "{{2:>9}} "   # memory - width 9 for "999.9 MiB"
        "{{3:>4}} "   # NICs   - width 4 for "NICs"
        "{{4:>7}} "   # serial - width 7 for "Serials"
        "{{5:>14}}"   # disks  - width 14 for "Disks/Capacity","10 / 999.9 MiB"
    )

    def profile_info_list(self, width=79, verbose=False):
        """Get a list describing available configuration profiles.

        :param int width: Line length to wrap to if possible
        :param str verbose: if True, generate multiple lines per profile
        :return: (header, list)
        """
        str_list = []

        default_profile_id = self.default_config_profile
        profile_ids = self.config_profiles
        if not profile_ids:
            profile_ids = [None]

        prof_w = max(len("Configuration Profiles: "),
                     2 + max([(len(str(pid))) for pid in profile_ids]),
                     2 + len(str(default_profile_id) + " (default)"))

        # Profile information
        template = self.PROFILE_INFO_TEMPLATE.format(prof_w)
        header = template.format("Configuration Profiles:", "CPUs", "Memory",
                                 "NICs", "Serials", "Disks/Capacity")
        header += "\n" + template.format("", "----", "---------", "----",
                                         "-------", "--------------")
        if verbose:
            wrapper = textwrap.TextWrapper(width=width,
                                           initial_indent='    ',
                                           subsequent_indent=' ' * 21)
        index = 0
        for profile_id in profile_ids:
            cpus = 0
            cpu_item = self.hardware.find_item('cpu', profile=profile_id)
            if cpu_item:
                cpus = cpu_item.get_value(self.VIRTUAL_QUANTITY,
                                          [profile_id])
            mem_bytes = 0
            ram_item = self.hardware.find_item('memory', profile=profile_id)
            if ram_item:
                mem_bytes = byte_count(
                    ram_item.get_value(self.VIRTUAL_QUANTITY, [profile_id]),
                    ram_item.get_value(self.ALLOCATION_UNITS, [profile_id]))
            nics = self.hardware.get_item_count('ethernet', profile_id)
            serials = self.hardware.get_item_count('serial', profile_id)
            disk_count = self.hardware.get_item_count('harddisk',
                                                      profile_id)
            disks_size = 0
            if self.disk_section is not None:
                for disk in self.disk_section.findall(self.DISK):
                    disks_size += self.get_capacity_from_disk(disk)

            profile_str = "  " + str(profile_id)
            if profile_id == default_profile_id:
                profile_str += " (default)"
            str_list.append(template.format(
                profile_str,
                cpus,
                byte_string(mem_bytes),
                nics,
                serials,
                "{0:2} / {1:>9}".format(disk_count,
                                        byte_string(disks_size))))
            if profile_id is not None and verbose:
                profile = self.find_child(self.deploy_opt_section,
                                          self.CONFIG,
                                          attrib={self.CONFIG_ID: profile_id})
                str_list.extend(wrapper.wrap(
                    '{0:15} "{1}"'.format("Label:",
                                          profile.findtext(self.CFG_LABEL))))
                str_list.extend(wrapper.wrap(
                    '{0:15} "{1}"'.format("Description:",
                                          profile.findtext(self.CFG_DESC))))
            index += 1
        return (header, str_list)

    def profile_info_string(self, width=79, verbosity_option=None):
        """Get a string summarizing available configuration profiles.

        :param int width: Line length to wrap to if possible
        :param str verbosity_option: ``'brief'``, ``None`` (default),
          or ``'verbose'``

        :return: Appropriately formatted and verbose string.
        """
        header, str_list = self.profile_info_list(
            width, (verbosity_option != 'brief'))
        return "\n".join([header] + str_list)

    def create_configuration_profile(self, pid, label, description):
        """Create or update a configuration profile with the given ID.

        :param str pid: Profile identifier
        :param str label: Brief descriptive label for the profile
        :param str description: Verbose description of the profile
        """
        self.deploy_opt_section = self._ensure_section(
            self.DEPLOY_OPT_SECTION, "Configuration Profiles")

        cfg = self.find_child(self.deploy_opt_section, self.CONFIG,
                              attrib={self.CONFIG_ID: pid})
        if cfg is None:
            logger.debug("Creating new Configuration element")
            cfg = ET.SubElement(self.deploy_opt_section, self.CONFIG,
                                {self.CONFIG_ID: pid})

        self.set_or_make_child(cfg, self.CFG_LABEL, label)
        self.set_or_make_child(cfg, self.CFG_DESC, description)
        # Clear cache
        logger.debug("New profile %s created - clear config_profiles cache",
                     pid)
        self._configuration_profiles = None

    def delete_configuration_profile(self, profile):
        """Delete the profile with the given ID.

        :param str profile: Profile ID to delete.
        :raises LookupError: if the profile does not exist.
        """
        cfg = self.find_child(self.deploy_opt_section, self.CONFIG,
                              attrib={self.CONFIG_ID: profile})
        if cfg is None:
            raise LookupError("No such configuration profile '{0}'"
                              .format(profile))
        logger.info("Deleting configuration profile %s", profile)

        # Delete references to this profile from the hardware
        items = self.hardware.find_all_items(profile_list=[profile])
        logger.verbose("Removing profile %s from %s hardware items",
                       profile, len(items))
        for item in items:
            item.remove_profile(profile, split_default=False)

        # Delete the profile declaration itself
        self.deploy_opt_section.remove(cfg)

        if not self.deploy_opt_section.findall(self.CONFIG):
            self.envelope.remove(self.deploy_opt_section)

        # Clear cache
        logger.debug("Profile %s deleted - clear config_profiles cache",
                     profile)
        self._configuration_profiles = None

    # TODO - how to insert a doc about the profile_list (see vm_description.py)

    def set_cpu_count(self, cpus, profile_list):
        """Set the number of CPUs.

        :param int cpus: Number of CPUs
        :param list profile_list: Change only the given profiles
        """
        logger.info("Updating CPU count in OVF under profile %s to %s",
                    profile_list, cpus)
        self.platform.validate_cpu_count(cpus)
        self.hardware.set_value_for_all_items('cpu',
                                              self.VIRTUAL_QUANTITY, cpus,
                                              profile_list,
                                              create_new=True)

    def set_memory(self, megabytes, profile_list):
        """Set the amount of RAM, in megabytes.

        :param int megabytes: Memory value, in megabytes
        :param list profile_list: Change only the given profiles
        """
        logger.info("Updating RAM in OVF under profile %s to %s",
                    profile_list, megabytes)
        self.platform.validate_memory_amount(megabytes)
        self.hardware.set_value_for_all_items('memory',
                                              self.VIRTUAL_QUANTITY, megabytes,
                                              profile_list,
                                              create_new=True)
        self.hardware.set_value_for_all_items('memory',
                                              self.ALLOCATION_UNITS,
                                              'byte * 2^20',
                                              profile_list)

    def set_nic_types(self, type_list, profile_list):
        """Set the hardware type(s) for NICs.

        :param list type_list: NIC hardware type(s)
        :param list profile_list: Change only the given profiles.
        """
        # Just to be safe...
        type_list = [canonicalize_nic_subtype(t) for t in type_list]
        self.platform.validate_nic_types(type_list)
        self.hardware.set_value_for_all_items('ethernet',
                                              self.RESOURCE_SUB_TYPE,
                                              type_list,
                                              profile_list)

    def get_nic_count(self, profile_list):
        """Get the number of NICs under the given profile(s).

        :param list profile_list: Profile(s) of interest.
        :rtype: dict
        :return: ``{ profile_name : nic_count }``
        """
        return self.hardware.get_item_count_per_profile('ethernet',
                                                        profile_list)

    def set_nic_count(self, count, profile_list):
        """Set the given profile(s) to have the given number of NICs.

        :param int count: number of NICs
        :param list profile_list: Change only the given profiles
        """
        logger.info("Updating NIC count in OVF under profile %s to %s",
                    profile_list, count)
        self.platform.validate_nic_count(count)
        self.hardware.set_item_count_per_profile('ethernet', count,
                                                 profile_list)

    def create_network(self, label, description):
        """Define a new network with the given label and description.

        Also serves to update the description of an existing network label.

        :param str label: Brief label for the network
        :param str description: Verbose description of the network
        """
        self.network_section = self._ensure_section(
            self.NETWORK_SECTION,
            "Logical networks",
            attrib=self.NETWORK_SECTION_ATTRIB)
        network = self.set_or_make_child(self.network_section, self.NETWORK,
                                         attrib={self.NETWORK_NAME: label})
        self.set_or_make_child(network, self.NWK_DESC, description)

    def set_nic_networks(self, network_list, profile_list):
        """Set the NIC to network mapping for NICs under the given profile(s).

        .. note::
          If the length of :attr:`network_list` is less than the number of
          NICs, will use the last entry in the list for all remaining NICs.

        :param list network_list: List of networks to map NICs to
        :param list profile_list: Change only the given profiles
        """
        self.hardware.set_item_values_per_profile('ethernet',
                                                  self.CONNECTION,
                                                  network_list,
                                                  profile_list,
                                                  default=network_list[-1])

    def set_nic_mac_addresses(self, mac_list, profile_list):
        """Set the MAC addresses for NICs under the given profile(s).

        .. note::
          If the length of :attr:`mac_list` is less than the number of NICs,
          will use the last entry in the list for all remaining NICs.

        :param list mac_list: List of MAC addresses to assign to NICs
        :param list profile_list: Change only the given profiles
        """
        self.hardware.set_item_values_per_profile('ethernet',
                                                  self.ADDRESS,
                                                  mac_list,
                                                  profile_list,
                                                  default=mac_list[-1])

    def set_nic_names(self, name_list, profile_list):
        """Set the device names for NICs under the given profile(s).

        :param list name_list: List of names to assign.
        :param list profile_list: Change only the given profiles
        """
        self.hardware.set_item_values_per_profile('ethernet',
                                                  self.ELEMENT_NAME,
                                                  name_list,
                                                  profile_list)

    def get_serial_count(self, profile_list):
        """Get the number of serial ports under the given profile(s).

        :param list profile_list: Profile(s) of interest.
        :rtype: dict
        :return: ``{ profile_name : serial_count }``
        """
        return self.hardware.get_item_count_per_profile('serial', profile_list)

    def set_serial_count(self, count, profile_list):
        """Set the given profile(s) to have the given number of serial ports.

        :param int count: Number of serial ports
        :param list profile_list: Change only the given profiles
        """
        logger.info("Updating serial port count under profile %s to %s",
                    profile_list, count)
        self.hardware.set_item_count_per_profile('serial', count, profile_list)

    def set_serial_connectivity(self, conn_list, profile_list):
        """Set the serial port connectivity under the given profile(s).

        :param list conn_list: List of connectivity strings
        :param list profile_list: Change only the given profiles
        """
        self.hardware.set_item_values_per_profile('serial',
                                                  self.ADDRESS, conn_list,
                                                  profile_list, default="")

    def get_serial_connectivity(self, profile):
        """Get the serial port connectivity strings under the given profile.

        :param str profile: Profile of interest.
        :return: List of connectivity strings
        """
        return [item.get_value(self.ADDRESS) for item in
                self.hardware.find_all_items('serial', profile_list=[profile])]

    def set_scsi_subtypes(self, type_list, profile_list):
        """Set the device subtype(s) for the SCSI controller(s).

        :param list type_list: SCSI subtype string list
        :param list profile_list: Change only the given profiles
        """
        # TODO validate supported types by platform
        self.hardware.set_value_for_all_items('scsi',
                                              self.RESOURCE_SUB_TYPE,
                                              type_list,
                                              profile_list)

    def set_ide_subtypes(self, type_list, profile_list):
        """Set the device subtype(s) for the IDE controller(s).

        :param list type_list: IDE subtype string list
        :param list profile_list: Change only the given profiles
        """
        # TODO validate supported types by platform
        self.hardware.set_value_for_all_items('ide',
                                              self.RESOURCE_SUB_TYPE,
                                              type_list,
                                              profile_list)

    def get_property_value(self, key):
        """Get the value of the given property.

        :param str key: Property identifier
        :return: Value of this property as a string, or ``None``
        """
        if self.ovf_version < 1.0 or self.product_section is None:
            return None
        prop = self.find_child(self.product_section, self.PROPERTY,
                               attrib={self.PROP_KEY: key})
        if prop is None:
            return None
        return prop.get(self.PROP_VALUE)

    def _validate_value_for_property(self, prop, value):
        """Check whether the proposed value is valid for the given property.

        This applies agnostic criteria such as property type and qualifiers;
        it knows nothing of the property's actual meaning.

        :param prop: Existing Property element.
        :type prop: :class:`xml.etree.ElementTree.Element`
        :param str value: Proposed value to set for this property.
        :raises ValueUnsupportedError: if the value does not meet criteria.
        :return: the value, potentially canonicalized.
        :rtype: str
        """
        key = prop.get(self.PROP_KEY)

        # Check type validity and canonicalize if needed
        prop_type = prop.get(self.PROP_TYPE, "")
        if prop_type == "boolean":
            # XML prefers to represent booleans as 'true' or 'false'
            value = str(value).lower()
            if str(value).lower() in ['true', '1', 't', 'y', 'yes']:
                value = 'true'
            elif str(value).lower() in ['false', '0', 'f', 'n', 'no']:
                value = 'false'
            else:
                raise ValueUnsupportedError(key, value, "a boolean value")
        elif prop_type == "string":
            value = str(value)

        # Check property qualifiers
        prop_qual = prop.get(self.PROP_QUAL, "")
        if prop_qual:
            m = re.search(r"MaxLen\((\d+)\)", prop_qual)
            if m:
                max_len = int(m.group(1))
                if len(value) > max_len:
                    raise ValueUnsupportedError(
                        key, value, "string no longer than {0} characters"
                        .format(max_len))
            m = re.search(r"MinLen\((\d+)\)", prop_qual)
            if m:
                min_len = int(m.group(1))
                if len(value) < min_len:
                    raise ValueUnsupportedError(
                        key, value, "string no shorter than {0} characters"
                        .format(min_len))

        return value

    def set_property_value(self, key, value,
                           user_configurable=None, property_type=None,
                           label=None, description=None):
        """Set the value of the given property (converting value if needed).

        :param str key: Property identifier
        :param value: Value to set for this property
        :param bool user_configurable: Should this property be configurable at
            deployment time by the user?
        :param str property_type: Value type - 'string' or 'boolean'
        :param str label: Brief explanatory label for this property
        :param str description: Detailed description of this property
        :return: the (converted) value that was set.
        :rtype: str
        :raises NotImplementedError: if :attr:`ovf_version` is less than 1.0;
          OVF version 0.9 is not currently supported.
        """
        if self.ovf_version < 1.0:
            raise NotImplementedError("No support for setting environment "
                                      "properties under OVF v0.9")
        self.product_section = self._ensure_section(
            self.PRODUCT_SECTION,
            "Product Information",
            attrib=self.PRODUCT_SECTION_ATTRIB,
            parent=self.virtual_system)
        prop = self.find_child(self.product_section, self.PROPERTY,
                               attrib={self.PROP_KEY: key})
        if prop is None:
            prop = self.set_or_make_child(self.product_section, self.PROPERTY,
                                          attrib={self.PROP_KEY: key})
            # Properties *must* have a type to be valid
            if property_type is None:
                property_type = 'string'

        if user_configurable is not None:
            prop.set(self.PROP_USER_CONFIGABLE, str(user_configurable).lower())
        if property_type is not None:
            prop.set(self.PROP_TYPE, property_type)
            # Revalidate any existing value if not setting a new value
            if value is None:
                value = prop.get(self.PROP_VALUE)

        if value is not None:
            # Make sure the requested value is valid
            value = self._validate_value_for_property(prop, value)
            prop.set(self.PROP_VALUE, value)

        if label is not None:
            self.set_or_make_child(prop, self.PROPERTY_LABEL, label)
        if description is not None:
            self.set_or_make_child(prop, self.PROPERTY_DESC, description)

        return value

    def config_file_to_properties(self, file_path, user_configurable=None):
        """Import each line of a text file into a configuration property.

        :raises NotImplementedError: if the :attr:`platform` for this OVF
          does not define
          :const:`~COT.platforms.GenericPlatform.LITERAL_CLI_STRING`
        :param str file_path: File name to import.
        :param bool user_configurable: Should the properties be configurable at
            deployment time by the user?
        """
        i = 0
        if not self.platform.LITERAL_CLI_STRING:
            raise NotImplementedError("no known support for literal CLI on " +
                                      self.platform.PLATFORM_NAME)
        with open(file_path, 'r') as f:
            for line in f:
                line = line.strip()
                # Skip blank lines and comment lines
                if (not line) or line[0] == '!':
                    continue
                i += 1
                self.set_property_value(
                    "{0}-{1:04d}".format(self.platform.LITERAL_CLI_STRING, i),
                    line,
                    user_configurable)

    def convert_disk_if_needed(self, file_path, kind):
        """Convert the disk to a more appropriate format if needed.

        * All hard disk files are converted to stream-optimized VMDK as it
          is the only format that VMware supports in OVA packages.
        * CD-ROM iso images are accepted without change.

        :param str file_path: Image to inspect and possibly convert
        :param str kind: Image type (harddisk/cdrom)
        :return:
          * :attr:`file_path`, if no conversion was required
          * or a file path in :attr:`output_dir` containing the converted image
        """
        if kind != 'harddisk':
            logger.debug("No disk conversion needed")
            return file_path

        # Convert hard disk to VMDK format, streamOptimized subformat
        return convert_disk_image(file_path, self.working_dir,
                                  'vmdk', 'streamOptimized')

    def search_from_filename(self, filename):
        """From the given filename, try to find any existing objects.

        This implementation uses the given :attr:`filename` to find a matching
        ``File`` in the OVF, then using that to find a matching ``Disk`` and
        ``Item`` entries.

        :param str filename: Filename to search from
        :return: ``(file, disk, ctrl_item, disk_item)``, any or all of which
          may be ``None``
        :raises LookupError: If the ``disk_item`` is found but no ``ctrl_item``
          is found to be its parent.
        """
        file_obj = None
        disk = None
        ctrl_item = None
        disk_item = None

        logger.verbose("Looking for existing disk info based on filename %s",
                       filename)

        file_obj = self.find_child(self.references, self.FILE,
                                   attrib={self.FILE_HREF: filename})

        if file_obj is None:
            return (file_obj, disk, ctrl_item, disk_item)

        file_id = file_obj.get(self.FILE_ID)
        disk = self.find_disk_from_file_id(file_id)

        disk_item_1 = self.find_item_from_file(file_obj)
        disk_item_2 = self.find_item_from_disk(disk)
        disk_item = check_for_conflict("disk Item", [disk_item_1, disk_item_2])

        ctrl_item = self.find_parent_from_item(disk_item)

        if disk_item is not None and ctrl_item is None:
            raise LookupError("Found disk Item {0} but no controller Item "
                              "as its parent?"
                              .format(disk_item))

        return (file_obj, disk, ctrl_item, disk_item)

    def search_from_file_id(self, file_id):
        """From the given file ID, try to find any existing objects.

        This implementation uses the given :attr:`file_id` to find a matching
        ``File`` in the OVF, then using that to find a matching ``Disk`` and
        ``Item`` entries.

        :param str file_id: File ID to search from
        :return: ``(file, disk, ctrl_item, disk_item)``, any or all of which
          may be ``None``
        :raises LookupError: If the ``disk`` entry is found but no
          corresponding ``file`` is found.
        :raises LookupError: If the ``disk_item`` is found but no ``ctrl_item``
          is found to be its parent.
        """
        if file_id is None:
            return (None, None, None, None)

        logger.verbose(
            "Looking for existing disk information based on file_id %s",
            file_id)

        file_obj = None
        disk = None
        ctrl_item = None
        disk_item = None

        file_obj = self.find_child(self.references, self.FILE,
                                   attrib={self.FILE_ID: file_id})

        disk = self.find_disk_from_file_id(file_id)

        if disk is not None and file_obj is None:
            # Should never happen - OVF is not valid
            raise LookupError("Malformed OVF? Found Disk with fileRef {0} but "
                              "no corresponding File with id {0}"
                              .format(file_id))

        disk_item_1 = self.find_item_from_file(file_obj)
        disk_item_2 = self.find_item_from_disk(disk)
        disk_item = check_for_conflict("disk Item", [disk_item_1, disk_item_2])

        ctrl_item = self.find_parent_from_item(disk_item)

        if disk_item is not None and ctrl_item is None:
            raise LookupError("Found disk Item {0} but no controller Item "
                              "as its parent?"
                              .format(disk_item))

        return (file_obj, disk, ctrl_item, disk_item)

    def search_from_controller(self, controller, address):
        """From the controller type and device address, look for existing disk.

        This implementation uses the parameters to find matching
        controller and disk ``Item`` elements, then using the disk ``Item``
        to find matching ``File`` and/or ``Disk``.

        :param str controller: ``'ide'`` or ``'scsi'``
        :param str address: Device address such as ``'1:0'``
        :return: ``(file, disk, ctrl_item, disk_item)``, any or all of which
          may be ``None``
        """
        if controller is None or address is None:
            return (None, None, None, None)

        logger.verbose("Looking for existing disk information based on "
                       "controller type (%s) and disk address (%s)",
                       controller, address)

        file_obj = None
        disk = None
        ctrl_item = None
        disk_item = None

        ctrl_addr = address.split(":")[0]
        disk_addr = address.split(":")[1]
        logger.debug("Searching for controller address %s", ctrl_addr)

        ctrl_item = self.hardware.find_item(controller,
                                            {self.ADDRESS: ctrl_addr})

        if ctrl_item is None:
            return (file_obj, disk, ctrl_item, disk_item)

        # From controller Item to its child disk Item
        ctrl_instance = ctrl_item.get_value(self.INSTANCE_ID)
        logger.debug("Searching for disk address %s with parent %s",
                     disk_addr, ctrl_instance)
        disk_item = self.hardware.find_item(
            properties={self.PARENT: ctrl_instance,
                        self.ADDRESS_ON_PARENT: disk_addr})

        if disk_item is None:
            return (file_obj, disk, ctrl_item, disk_item)

        host_resource = disk_item.get_value(self.HOST_RESOURCE)
        if host_resource is None:
            logger.debug("Disk item has no RASD:HostResource - "
                         "i.e., empty drive")
            return (file_obj, disk, ctrl_item, disk_item)

        if (host_resource.startswith(self.HOST_RSRC_DISK_REF) or
                host_resource.startswith(self.OLD_HOST_RSRC_DISK_REF)):
            logger.debug("Looking for Disk and File matching disk Item")
            # From disk Item to Disk
            disk_id = os.path.basename(host_resource)
            if self.disk_section is not None:
                disk = self.find_child(self.disk_section, self.DISK,
                                       attrib={self.DISK_ID: disk_id})

            if disk is not None:
                # From Disk to File
                file_id = disk.get(self.DISK_FILE_REF)
                file_obj = self.find_child(self.references, self.FILE,
                                           attrib={self.FILE_ID: file_id})
        elif (host_resource.startswith(self.HOST_RSRC_FILE_REF) or
              host_resource.startswith(self.OLD_HOST_RSRC_FILE_REF)):
            logger.debug("Looking for File and Disk matching disk Item")
            # From disk Item to File
            file_id = os.path.basename(host_resource)
            file_obj = self.find_child(self.references, self.FILE,
                                       attrib={self.FILE_ID: file_id})

            if self.disk_section is not None:
                disk = self.find_child(self.disk_section, self.DISK,
                                       attrib={self.DISK_FILE_REF: file_id})
        else:
            logger.warning(
                "Unrecognized HostResource format '%s'; unable to identify "
                "which File and Disk are associated with this disk Item",
                host_resource)

        return (file_obj, disk, ctrl_item, disk_item)

    def find_open_controller(self, controller_type):
        """Find the first open slot on a controller of the given type.

        :param str controller_type: ``'ide'`` or ``'scsi'``
        :return: ``(ctrl_item, address_string)`` or ``(None, None)``
        """
        for ctrl_item in self.hardware.find_all_items(controller_type):
            ctrl_instance = ctrl_item.get_value(self.INSTANCE_ID)
            ctrl_addr = ctrl_item.get_value(self.ADDRESS)
            logger.debug("Found controller instance %s address %s",
                         ctrl_instance, ctrl_addr)
            disk_list = self.hardware.find_all_items(
                properties={self.PARENT: ctrl_instance})
            address_list = [disk.get_value(self.ADDRESS_ON_PARENT) for
                            disk in disk_list]
            disk_addr = 0
            while str(disk_addr) in address_list:
                disk_addr += 1
            if ((controller_type == 'scsi' and disk_addr > 7) or
                    (controller_type == 'ide' and disk_addr > 1)):
                logger.info("Controller address %s is already full", ctrl_addr)
            else:
                logger.info("Found open slot %s:%s", ctrl_addr, disk_addr)
                return (ctrl_item, "{0}:{1}".format(ctrl_addr, disk_addr))

        logger.info("No open controller found")
        return (None, None)

    def get_id_from_file(self, file_obj):
        """Get the file ID from the given opaque file object.

        :param file_obj: 'File' element
        :type file_obj: xml.etree.ElementTree.Element
        :return: 'id' attribute value of this element
        :rtype: str
        """
        return file_obj.get(self.FILE_ID)

    def get_path_from_file(self, file_obj):
        """Get the file path from the given opaque file object.

        :param file_obj: 'File' element
        :type file_obj: xml.etree.ElementTree.Element
        :return: 'href' attribute value of this element
        :rtype: str
        """
        return file_obj.get(self.FILE_HREF)

    def get_file_ref_from_disk(self, disk):
        """Get the file reference from the given opaque disk object.

        :param disk: 'Disk' element
        :type disk: xml.etree.ElementTree.Element
        :return: 'fileRef' attribute value of this element
        :rtype: str
        """
        return disk.get(self.DISK_FILE_REF)

    def get_type_from_device(self, device):
        """Get the type of the given device.

        :param OVFItem device: Device object to query
        :return: string such as 'ide' or 'memory'
        """
        device_type = device.get_value(self.RESOURCE_TYPE)
        for key in self.RES_MAP:
            if device_type == self.RES_MAP[key]:
                return key
        return "unknown ({0})".format(device_type)

    def get_subtype_from_device(self, device):
        """Get the sub-type of the given opaque device object.

        :param OVFItem device: Device object to query
        :return: ``None``, or string such as 'virtio' or 'lsilogic', or
          list of strings
        """
        return device.get_value(self.RESOURCE_SUB_TYPE)

    def get_common_subtype(self, device_type):
        """Get the sub-type common to all devices of the given type.

        :param str device_type: Device type such as ``'ide'`` or ``'memory'``.
        :return: ``None``, if multiple such devices exist and they do not all
          have the same sub-type.
        :return: Subtype string common to all devices of the type.
        """
        subtype = None
        for item in self.hardware.find_all_items(device_type):
            item_subtype = item.get_value(self.RESOURCE_SUB_TYPE)
            if subtype is None:
                subtype = item_subtype
                logger.info("Found %s subtype %s", device_type, subtype)
            elif subtype != item_subtype:
                logger.warning("Found different subtypes ('%s', '%s') for "
                               "device type %s - no common subtype exists",
                               subtype, item_subtype, device_type)
                return None
        return subtype

    def check_sanity_of_disk_device(self, disk, file_obj,
                                    disk_item, ctrl_item):
        """Check if the given disk is linked properly to the other objects.

        :param disk: Disk object to validate
        :type disk: xml.etree.ElementTree.Element
        :param file_obj: File object which this disk should be linked to
          (optional)
        :type file_obj: xml.etree.ElementTree.Element
        :param OVFItem disk_item: Disk device object which should link to
          this disk (optional)
        :param OVFItem ctrl_item: Controller device object which should link
          to the :attr:`disk_item`
        :raises ValueMismatchError: if the given items are not linked properly.
        :raises ValueUnsupportedError: if the :attr:`disk_item` has a
          ``HostResource`` value in an unrecognized or invalid format.
        """
        if disk_item is None:
            return
        if ctrl_item is not None:
            match_or_die("disk Item Parent", disk_item.get_value(self.PARENT),
                         "controller Item InstanceID",
                         ctrl_item.get_value(self.INSTANCE_ID))
        host_resource = disk_item.get_value(self.HOST_RESOURCE)
        if host_resource is not None:
            if ((host_resource.startswith(self.HOST_RSRC_DISK_REF) or
                 host_resource.startswith(self.OLD_HOST_RSRC_DISK_REF)) and
                    disk is not None):
                match_or_die("disk Item HostResource",
                             os.path.basename(host_resource),
                             "Disk diskId", disk.get(self.DISK_ID))
            elif ((host_resource.startswith(self.HOST_RSRC_FILE_REF) or
                   host_resource.startswith(self.OLD_HOST_RSRC_FILE_REF)) and
                  file_obj is not None):
                match_or_die("disk Item HostResource",
                             os.path.basename(host_resource),
                             "File id", file_obj.get(self.FILE_ID))
            else:
                raise ValueUnsupportedError("HostResource prefix",
                                            host_resource,
                                            [self.HOST_RSRC_FILE_REF,
                                             self.HOST_RSRC_DISK_REF,
                                             self.OLD_HOST_RSRC_FILE_REF,
                                             self.OLD_HOST_RSRC_DISK_REF])

    def add_file(self, file_path, file_id, file_obj=None, disk=None):
        """Add a new file object to the VM or overwrite the provided one.

        :param str file_path: Path to file to add
        :param str file_id: Identifier string for the file in the VM
        :param file_obj: Existing file object to overwrite
        :type file_obj: xml.etree.ElementTree.Element
        :param disk: Existing disk object referencing :attr:`file`.
        :type disk: xml.etree.ElementTree.Element

        :return: New or updated file object
        :rtype: xml.etree.ElementTree.Element
        """
        logger.debug("Adding File to OVF")

        if file_obj is not None:
            file_obj.clear()
        elif disk is None:
            file_obj = ET.SubElement(self.references, self.FILE)
        else:
            # The OVF standard requires that Disks which reference a File
            # be listed in the same order as the Files.
            # Since there's already a Disk, make sure the new File is ordered
            # appropriately.
            # This is complicated by the fact that we may have
            # Files which are not Disks and Disks with no backing File.
            all_files = self.references.findall(self.FILE)
            all_disks = self.disk_section.findall(self.DISK)

            # Starting from the Disk entry corresponding to our new File,
            # search forward until we find the next Disk (if any) which has a
            # File, and insert our new File before that File.
            disk_index = all_disks.index(disk)
            file_index = len(all_files)
            while disk_index < len(all_disks):
                tmp_file_id = all_disks[disk_index].get(self.DISK_FILE_REF)
                next_file = self.find_child(self.references, self.FILE,
                                            attrib={self.FILE_ID: tmp_file_id})
                if next_file is not None:
                    file_index = all_files.index(next_file)
                    break
                disk_index += 1

            file_obj = ET.Element(self.FILE)
            self.references.insert(file_index, file_obj)

        file_size_string = str(os.path.getsize(file_path))
        file_name = os.path.basename(file_path)

        file_obj.set(self.FILE_ID, file_id)
        file_obj.set(self.FILE_HREF, file_name)
        file_obj.set(self.FILE_SIZE, file_size_string)

        # Make a note of the file's location - we'll copy it at write time.
        self._file_references[file_name] = FileOnDisk(file_path)

        return file_obj

    def remove_file(self, file_obj, disk=None, disk_drive=None):
        """Remove the given file object from the VM.

        :param file_obj: File object to remove
        :type file_obj: xml.etree.ElementTree.Element
        :param disk: Disk object referencing :attr:`file`
        :type disk: xml.etree.ElementTree.Element
        :param OVFItem disk_drive: Disk drive mapping :attr:`file` to a device
        :raises ValueUnsupportedError: If the ``disk_drive`` is a device type
          other than 'cdrom' or 'harddisk'
        """
        self.references.remove(file_obj)
        del self._file_references[file_obj.get(self.FILE_HREF)]

        if disk is not None:
            self.disk_section.remove(disk)

        if disk_drive is not None:
            # For a CD-ROM drive, we can simply unmap the file.
            # For a hard disk, we need to delete the device altogether.
            drive_type = disk_drive.get_value(self.RESOURCE_TYPE)
            if drive_type == self.RES_MAP['cdrom']:
                disk_drive.set_property(self.HOST_RESOURCE, '')
            elif drive_type == self.RES_MAP['harddisk']:
                self.hardware.delete_item(disk_drive)
            else:
                raise ValueUnsupportedError("drive type", drive_type,
                                            "CD-ROM ({0}) or hard disk ({1})"
                                            .format(self.RES_MAP['cdrom'],
                                                    self.RES_MAP['harddisk']))

    def add_disk(self, file_path, file_id, disk_type, disk=None):
        """Add a new disk object to the VM or overwrite the provided one.

        :param str file_path: Path to disk image file
        :param str file_id: Identifier string for the file/disk mapping
        :param str disk_type: 'harddisk' or 'cdrom'
        :param disk: Existing disk object to overwrite
        :type disk: xml.etree.ElementTree.Element

        :return: New or updated disk object
        :rtype: xml.etree.ElementTree.Element
        """
        if disk_type != 'harddisk':
            if disk is not None:
                logger.warning("CD-ROMs do not require a Disk element. "
                               "Existing element will be deleted.")
                if self.disk_section is not None:
                    self.disk_section.remove(disk)
                    if not self.disk_section.findall(self.DISK):
                        logger.warning("No Disks left - removing DiskSection")
                        self.envelope.remove(self.disk_section)
                        self.disk_section = None
                disk = None
            else:
                logger.debug("Not adding Disk element to OVF, as CD-ROMs "
                             "do not require a Disk")
            return disk

        self.disk_section = self._ensure_section(
            self.DISK_SECTION,
            "Virtual disk information",
            attrib=self.DISK_SECTION_ATTRIB)

        logger.debug("Adding Disk to OVF")

        if disk is not None:
            disk_id = disk.get(self.DISK_ID)
            disk.clear()
        else:
            disk_id = file_id
            disk = ET.SubElement(self.disk_section, self.DISK)

        capacity = get_disk_capacity(file_path)
        self.set_capacity_of_disk(disk, capacity)

        disk.set(self.DISK_ID, disk_id)
        disk.set(self.DISK_FILE_REF, file_id)
        disk.set(self.DISK_FORMAT,
                 ("http://www.vmware.com/interfaces/"
                  "specifications/vmdk.html#streamOptimized"))
        return disk

    def add_controller_device(self, device_type, subtype, address,
                              ctrl_item=None):
        """Create a new IDE or SCSI controller, or update existing one.

        :param str device_type: ``'ide'`` or ``'scsi'``
        :param subtype: Subtype such as ``'virtio'`` (optional), or list
           of subtype values
        :type subtype: string, list of strings
        :param int address: Controller address such as 0 or 1 (optional)
        :param OVFItem ctrl_item: Existing controller device to update
          (optional)

        :return: New or updated controller device object
        :rtype: OVFItem

        :raises ValueTooHighError: if no more controllers can be created
        """
        if ctrl_item is None:
            logger.info("Controller not found, adding new Item")
            (_, ctrl_item) = self.hardware.new_item(device_type)
            if address is None:
                # Find a controller address that isn't already used
                address_list = [
                    ci.get_value(self.ADDRESS) for
                    ci in self.hardware.find_all_items(device_type)]
                address = 0
                while str(address) in address_list:
                    address += 1
                logger.info("Selected address %s for new controller", address)
            if device_type == "scsi" and int(address) > 3:
                raise ValueTooHighError("SCSI controller address", address, 3)
            elif device_type == "ide" and int(address) > 1:
                raise ValueTooHighError("IDE controller address", address, 1)
            ctrl_item.set_property(self.ADDRESS, address)
            ctrl_item.set_property(self.ELEMENT_NAME, "{0} Controller"
                                   .format(device_type.upper()))
            ctrl_item.set_property(self.ITEM_DESCRIPTION,
                                   "{0} Controller {1}"
                                   .format(device_type.upper(), address))
        # Change subtype of existing controller or new controller
        if subtype is not None:
            ctrl_item.set_property(self.RESOURCE_SUB_TYPE, subtype)
        return ctrl_item

    def _create_new_disk_device(self, disk_type, address, name, ctrl_item):
        """Helper for :meth:`add_disk_device`, in the case of no prior Item.

        :param str disk_type: ``'harddisk'`` or ``'cdrom'``
        :param str address: Address on controller, such as "1:0" (optional)
        :param str name: Device name string (optional)
        :param OVFItem ctrl_item: Controller object to serve as parent
        :return: (disk_item, disk_name)
        :raises ValueTooHighError: if the requested address is out of range
          for the given controller, or if the controller is already full.
        :raises ValueUnsupportedError: if ``name`` is not specified and
          ``disk_type`` is not 'harddisk' or 'cdrom'.
        """
        ctrl_instance = ctrl_item.get_value(self.INSTANCE_ID)
        if address is None:
            logger.debug("Working to identify address of new disk")

            items = self.hardware.find_all_items(
                properties={self.PARENT: ctrl_instance})
            addresses = [item.get_value(self.ADDRESS_ON_PARENT) for
                         item in items]
            address = 0
            while str(address) in addresses:
                address += 1
            logger.warning("New disk address on parent not specified, "
                           "guessing it should be %s", address)

        ctrl_type = self.get_type_from_device(ctrl_item)
        # Make sure the address is valid!
        if ctrl_type == "scsi" and int(address) > 15:
            raise ValueTooHighError("disk address on SCSI controller",
                                    address, 15)
        elif ctrl_type == "ide" and int(address) > 1:
            raise ValueTooHighError("disk address on IDE controller",
                                    address, 1)

        if name is None:
            if disk_type == 'cdrom':
                name = "CD-ROM Drive"
            elif disk_type == 'harddisk':
                name = "Hard Disk Drive"
            else:
                # Should never get here!
                raise ValueUnsupportedError("disk type", disk_type,
                                            "'cdrom' or 'harddisk'")

        (_, disk_item) = self.hardware.new_item(disk_type)
        disk_item.set_property(self.ADDRESS_ON_PARENT, address)
        disk_item.set_property(self.PARENT, ctrl_instance)

        return disk_item, name

    def add_disk_device(self, disk_type, address, name, description,
                        disk, file_obj, ctrl_item, disk_item=None):
        """Create a new disk hardware device or overwrite an existing one.

        :param str disk_type: ``'harddisk'`` or ``'cdrom'``
        :param str address: Address on controller, such as "1:0" (optional)
        :param str name: Device name string (optional)
        :param str description: Description string (optional)
        :param disk: Disk object to map to this device
        :type disk: xml.etree.ElementTree.Element
        :param file_obj: File object to map to this device
        :type file_obj: xml.etree.ElementTree.Element
        :param OVFItem ctrl_item: Controller object to serve as parent
        :param OVFItem disk_item: Existing disk device to update instead of
          making a new device.

        :return: New or updated disk device object.
        :rtype: xml.etree.ElementTree.Element
        """
        if disk_item is None:
            logger.info("Disk Item not found, adding new Item")
            disk_item, name = self._create_new_disk_device(
                disk_type, address, name, ctrl_item)
        else:
            logger.debug("Updating existing disk Item")

        # Make these changes to the disk Item regardless of new/existing
        disk_item.set_property(self.RESOURCE_TYPE, self.RES_MAP[disk_type])
        if disk_type == 'harddisk':
            # Link to the Disk we created
            disk_item.set_property(self.HOST_RESOURCE,
                                   (self.HOST_RSRC_DISK_REF +
                                    disk.get(self.DISK_ID)))
        else:
            # No Disk for CD-ROM; link to the File instead
            disk_item.set_property(self.HOST_RESOURCE,
                                   (self.HOST_RSRC_FILE_REF +
                                    file_obj.get(self.FILE_ID)))

        if name is not None:
            disk_item.set_property(self.ELEMENT_NAME, name)
        if description is not None:
            disk_item.set_property(self.ITEM_DESCRIPTION, description)

        return disk_item

    # Helper methods - for internal use only

    def untar(self, file_path):
        """Untar the OVF descriptor from an .ova to the working directory.

        :param str file_path: OVA file path
        :raises VMInitError: if the given file does not represent a valid
          OVA archive.
        :return: Path to extracted OVF descriptor
        """
        logger.verbose("Untarring %s to working directory %s",
                       file_path, self.working_dir)

        try:
            tarf = tarfile.open(file_path, 'r')
        except (EOFError, tarfile.TarError) as e:
            raise VMInitError(1, "Could not untar file: {0}".format(e.args),
                              file_path)

        try:
            # The OVF standard says, with regard to OVAs:
            # ...the files shall be in the following order inside the archive:
            # 1) OVF descriptor
            # 2) OVF manifest (optional)
            # 3) OVF certificate (optional)
            # 4) The remaining files shall be in the same order as listed
            #    in the References section...
            # 5) OVF manifest (optional)
            # 6) OVF certificate (optional)
            #
            # For now we just validate #1.
            if not tarf.getmembers():
                raise VMInitError(1, "No files to untar", file_path)
            ovf_descriptor = tarf.getmembers()[0]
            if os.path.splitext(ovf_descriptor.name)[1] != '.ovf':
                raise VMInitError(1,
                                  "First file in TAR is '{0}' but it should "
                                  "have been an OVF file - OVA is invalid!"
                                  .format(ovf_descriptor.name),
                                  file_path)
            # Make sure the provided file doesn't contain any malicious paths
            # http://stackoverflow.com/questions/8112742/
            for n in tarf.getnames():
                logger.debug("Examining path of %s prior to untar", n)
                if not (os.path.abspath(os.path.join(self.working_dir, n))
                        .startswith(self.working_dir)):
                    raise VMInitError(1, "Tar file contains malicious/unsafe "
                                      "file path '{0}'!".format(n), file_path)

            # TODO: In theory we could read the ovf descriptor XML directly
            # from the TAR and not need to even extract this file to disk...
            tarf.extract(ovf_descriptor, path=self.working_dir)
            logger.verbose(
                "Extracted OVF descriptor from %s to working dir %s",
                file_path, self.working_dir)
        finally:
            tarf.close()

        # Find the OVF file
        return os.path.join(self.working_dir, ovf_descriptor.name)

    def generate_manifest(self, ovf_file):
        """Construct the manifest file for this package, if possible.

        :param str ovf_file: OVF descriptor file path
        :returns: True if the manifest was successfully generated,
          False if not successful (such as if checksum helper tools are
          unavailable).
        """
        (prefix, _) = os.path.splitext(ovf_file)
        logger.verbose("Generating manifest for %s", ovf_file)
        manifest = prefix + '.mf'
        # TODO: OVF 2.0 uses SHA256 instead of SHA1.
        sha1sum = get_checksum(ovf_file, 'sha1')
        with open(manifest, 'wb') as f:
            f.write("SHA1({file})= {sum}\n"
                    .format(file=os.path.basename(ovf_file), sum=sha1sum)
                    .encode('utf-8'))
            # Checksum all referenced files as well
            for file_obj in self.references.findall(self.FILE):
                file_name = file_obj.get(self.FILE_HREF)
                file_ref = self._file_references[file_name]
                try:
                    file_obj = file_ref.open('rb')
                    sha1sum = get_checksum(file_obj, 'sha1')
                finally:
                    file_ref.close()

                f.write("SHA1({file})= {sum}\n"
                        .format(file=file_name, sum=sha1sum)
                        .encode('utf-8'))

        logger.debug("Manifest generated successfully")
        return True

    def tar(self, ovf_descriptor, tar_file):
        """Create a .ova tar file based on the given OVF descriptor.

        :param str ovf_descriptor: File path for an OVF descriptor
        :param str tar_file: File path for the desired OVA archive.
        """
        logger.verbose("Creating tar file %s", tar_file)

        (prefix, _) = os.path.splitext(ovf_descriptor)

        if self.input_file == tar_file:
            # We're about to overwrite the input OVA with a new OVA.
            # (Python tarfile module doesn't support in-place edits.)
            # Any files that we need to carry over need to be extracted NOW!
            logger.verbose("Extracting files from %s before overwriting it.",
                           self.input_file)
            for filename in self._file_references:
                file_ref = self._file_references[filename]
                if file_ref.file_path is None:
                    file_ref.copy_to(self.working_dir)
                    self._file_references[filename] = FileOnDisk(
                        self.working_dir, filename)

        # Be sure to dereference any links to the actual file content!
        with closing(tarfile.open(tar_file, 'w', dereference=True)) as tarf:
            # OVF is always first
            logger.verbose("Adding %s to %s", ovf_descriptor, tar_file)
            tarf.add(ovf_descriptor, os.path.basename(ovf_descriptor))
            # Add manifest if present
            manifest_path = prefix + '.mf'
            if os.path.exists(manifest_path):
                logger.verbose("Adding manifest to %s", tar_file)
                tarf.add(manifest_path, os.path.basename(manifest_path))
            if os.path.exists("{0}.cert".format(prefix)):
                logger.warning("Don't know how to re-sign a certificate file, "
                               "so the existing certificate will be omitted "
                               "from %s.", tar_file)
            # Add all other files mentioned in the OVF
            for file_obj in self.references.findall(self.FILE):
                file_name = file_obj.get(self.FILE_HREF)
                file_ref = self._file_references[file_name]
                file_ref.add_to_archive(tarf)
                logger.verbose("Added %s to %s", file_name, tar_file)

    def _ensure_section(self, section_tag, info_string,
                        attrib=None, parent=None):
        """If the OVF doesn't already have the given Section, create it.

        :param str section_tag: XML tag of the desired section.
        :param str info_string: Info string to set if a new Section is created.
        :param dict attrib: Attributes to filter by when looking for any
            existing section (optional).
        :param xml.etree.ElementTree.Element parent: Parent element (optional).
            If not specified, :attr:`envelope` will be the parent.
        :return: Section element that was found or created
        :rtype: xml.etree.ElementTree.Element
        """
        if parent is None:
            parent = self.envelope
        section = self.find_child(parent, section_tag, attrib=attrib)
        if section is not None:
            return section

        logger.info("No existing %s. Creating it.", XML.strip_ns(section_tag))
        if attrib:
            section = ET.Element(section_tag, attrib=attrib)
        else:
            section = ET.Element(section_tag)
        # Section elements may be in arbitrary order relative to one another,
        # but they MUST come after the References and before the VirtualSystem.
        # We'll construct them immediately before the VirtualSystem.
        i = 0
        for child in list(parent):
            if child.tag == self.VIRTUAL_SYSTEM:
                break
            i += 1
        parent.insert(i, section)

        # All Sections must have an Info child
        self.set_or_make_child(section, self.INFO, info_string)

        return section

    def _set_product_section_child(self, child_tag, child_text):
        """Update or create the given child of the ProductSection.

        Creates the ProductSection itself if necessary.

        :param str child_tag: XML tag of the product section child element.
        :param str child_text: Text to set for the child element.
<<<<<<< HEAD
        :return: The product section element that was updated or created
        :rtype: xml.etree.ElementTree.Element
        """
        if self.product_section is None:
            self.product_section = self.set_or_make_child(
                self.virtual_system, self.PRODUCT_SECTION,
                attrib=self.PRODUCT_SECTION_ATTRIB)
            # Any Section must have an Info as child
            self.set_or_make_child(self.product_section, self.INFO,
                                   "Product Information")
        self.set_or_make_child(self.product_section, child_tag, child_text)

        return self.product_section
=======
        :return: The child element that was updated or created
        """
        self.product_section = self._ensure_section(
            self.PRODUCT_SECTION,
            "Product Information",
            attrib=self.PRODUCT_SECTION_ATTRIB,
            parent=self.virtual_system)
        return self.set_or_make_child(self.product_section, child_tag,
                                      child_text)
>>>>>>> 26865d0f

    def find_parent_from_item(self, item):
        """Find the parent Item of the given Item.

        :param OVFItem item: Item whose parent is desired
        :return: :class:`OVFItem` instance representing the parent device,
          or None
        """
        if item is None:
            return None

        parent_instance = item.get_value(self.PARENT)
        if parent_instance is None:
            logger.error("Provided Item has no RASD:Parent element?")
            return None

        return self.hardware.find_item(
            properties={self.INSTANCE_ID: parent_instance})

    def find_item_from_disk(self, disk):
        """Find the disk Item that references the given Disk.

        :param disk: Disk element
        :type disk: :class:`xml.etree.ElementTree.Element`
        :return: :class:`OVFItem` instance, or None
        """
        if disk is None:
            return None

        disk_id = disk.get(self.DISK_ID)

        match = self.hardware.find_item(
            properties={
                self.HOST_RESOURCE: (self.HOST_RSRC_DISK_REF + disk_id)
            })
        if not match:
            match = self.hardware.find_item(
                properties={
                    self.HOST_RESOURCE: (self.OLD_HOST_RSRC_DISK_REF + disk_id)
                })
        return match

    def find_item_from_file(self, file_obj):
        """Find the disk Item that references the given File.

        :param file_obj: File element
        :type file_obj: :class:`xml.etree.ElementTree.Element`
        :return: :class:`OVFItem` instance, or None.
        """
        if file_obj is None:
            return None

        file_id = file_obj.get(self.FILE_ID)
        match = self.hardware.find_item(
            properties={
                self.HOST_RESOURCE: (self.HOST_RSRC_FILE_REF + file_id)
            })
        if not match:
            match = self.hardware.find_item(
                properties={
                    self.HOST_RESOURCE: (self.OLD_HOST_RSRC_FILE_REF + file_id)
                })
        return match

    def find_disk_from_file_id(self, file_id):
        """Find the Disk that uses the given file_id for backing.

        :param str file_id: File identifier string
        :return: Disk element matching the file, or None
        :rtype: xml.etree.ElementTree.Element, None
        """
        if file_id is None or self.disk_section is None:
            return None

        return self.find_child(self.disk_section, self.DISK,
                               attrib={self.DISK_FILE_REF: file_id})

    def find_empty_drive(self, disk_type):
        """Find a disk device that exists but contains no data.

        :param str disk_type: Either 'cdrom' or 'harddisk'
        :return: :class:`OVFItem` representing this disk device, or None.
        :raises ValueUnsupportedError: if ``disk_type`` is unrecognized.
        """
        if disk_type == 'cdrom':
            # Find a drive that has no HostResource property
            return self.hardware.find_item(
                resource_type=disk_type,
                properties={self.HOST_RESOURCE: None})
        elif disk_type == 'harddisk':
            # All harddisk items must have a HostResource, so we need a
            # different way to indicate an empty drive. By convention,
            # we do this with a small placeholder disk (one with a Disk entry
            # but no corresponding File included in the OVF package).
            if self.disk_section is None:
                logger.verbose("No DiskSection, so no placeholder disk!")
                return None
            for disk in self.disk_section.findall(self.DISK):
                file_id = disk.get(self.DISK_FILE_REF)
                if file_id is None:
                    # Found placeholder disk!
                    # Now find the drive that's using this disk.
                    return self.find_item_from_disk(disk)
            logger.verbose("No placeholder disk found.")
            return None
        else:
            raise ValueUnsupportedError("drive type",
                                        disk_type,
                                        "'cdrom' or 'harddisk'")

    def find_device_location(self, device):
        """Find the controller type and address of a given device object.

        :param OVFItem device: Hardware device object.
        :returns: ``(type, address)``, such as ``("ide", "1:0")``.
        :raises LookupError: if the controller is not found.
        """
        controller = self.find_parent_from_item(device)
        if controller is None:
            raise LookupError("No parent controller for device?")
        return (self.get_type_from_device(controller),
                (controller.get_value(self.ADDRESS) + ':' +
                 device.get_value(self.ADDRESS_ON_PARENT)))

    def get_id_from_disk(self, disk):
        """Get the identifier string associated with the given Disk object.

        :param disk: Disk object to inspect
        :type disk: xml.etree.ElementTree.Element
        :return: Disk identifier string
        """
        return disk.get(self.DISK_ID)

    def get_capacity_from_disk(self, disk):
        """Get the capacity of the given Disk in bytes.

        :param disk: Disk element to inspect
        :type disk: xml.etree.ElementTree.Element
        :return: Disk capacity, in bytes
        :rtype: int
        """
        cap = int(disk.get(self.DISK_CAPACITY))
        cap_units = disk.get(self.DISK_CAP_UNITS, 'byte')
        return byte_count(cap, cap_units)

    def set_capacity_of_disk(self, disk, capacity_bytes):
        """Set the storage capacity of the given Disk.

        Tries to use the most human-readable form possible (i.e., 8 GiB
        instead of 8589934592 bytes).

        :param disk: Disk to update
        :type disk: xml.etree.ElementTree.Element
        :param int capacity_bytes: Disk capacity, in bytes
        """
        if self.ovf_version < 1.0:
            # In OVF 0.9 only bytes is supported as a unit
            disk.set(self.DISK_CAPACITY, capacity_bytes)
        else:
            (capacity, cap_units) = factor_bytes(capacity_bytes)
            disk.set(self.DISK_CAPACITY, capacity)
            disk.set(self.DISK_CAP_UNITS, cap_units)<|MERGE_RESOLUTION|>--- conflicted
+++ resolved
@@ -561,14 +561,9 @@
     def environment_properties(self):
         """The array of environment properties.
 
-<<<<<<< HEAD
         Array of dicts (one per property) with the keys ``"key"``, ``"value"``,
-        ``"qualifiers"``, ``"type"``, ``"label"``, and ``"description"``.
-=======
-        :return: Array of dicts (one per property) with the keys
-          ``"key"``, ``"value"``, ``"qualifiers"``, ``"type"``,
-          ``"user_configurable"``, ``"label"``, and ``"description"``.
->>>>>>> 26865d0f
+        ``"qualifiers"``, ``"type"``, ``"user_configurable"``, ``"label"``,
+        and ``"description"``.
         """
         result = []
         if self.ovf_version < 1.0 or self.product_section is None:
@@ -1768,7 +1763,7 @@
         """Set the value of the given property (converting value if needed).
 
         :param str key: Property identifier
-        :param value: Value to set for this property
+        :param object value: Value to set for this property
         :param bool user_configurable: Should this property be configurable at
             deployment time by the user?
         :param str property_type: Value type - 'string' or 'boolean'
@@ -2654,22 +2649,8 @@
 
         :param str child_tag: XML tag of the product section child element.
         :param str child_text: Text to set for the child element.
-<<<<<<< HEAD
         :return: The product section element that was updated or created
         :rtype: xml.etree.ElementTree.Element
-        """
-        if self.product_section is None:
-            self.product_section = self.set_or_make_child(
-                self.virtual_system, self.PRODUCT_SECTION,
-                attrib=self.PRODUCT_SECTION_ATTRIB)
-            # Any Section must have an Info as child
-            self.set_or_make_child(self.product_section, self.INFO,
-                                   "Product Information")
-        self.set_or_make_child(self.product_section, child_tag, child_text)
-
-        return self.product_section
-=======
-        :return: The child element that was updated or created
         """
         self.product_section = self._ensure_section(
             self.PRODUCT_SECTION,
@@ -2678,7 +2659,6 @@
             parent=self.virtual_system)
         return self.set_or_make_child(self.product_section, child_tag,
                                       child_text)
->>>>>>> 26865d0f
 
     def find_parent_from_item(self, item):
         """Find the parent Item of the given Item.
