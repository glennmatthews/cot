--- conflicted
+++ resolved
@@ -2356,11 +2356,10 @@
             ctrl_item.set_property(self.RESOURCE_SUB_TYPE, subtype)
         return ctrl_item
 
-<<<<<<< HEAD
-    def _create_new_disk_device(self, disk_type, address, name, ctrl_item):
+    def _create_new_disk_device(self, drive_type, address, name, ctrl_item):
         """Helper for :meth:`add_disk_device`, in the case of no prior Item.
 
-        :param str disk_type: ``'harddisk'`` or ``'cdrom'``
+        :param str drive_type: ``'harddisk'`` or ``'cdrom'``
         :param str address: Address on controller, such as "1:0" (optional)
         :param str name: Device name string (optional)
         :param OVFItem ctrl_item: Controller object to serve as parent
@@ -2370,10 +2369,6 @@
         :raises ValueUnsupportedError: if ``name`` is not specified and
           ``disk_type`` is not 'harddisk' or 'cdrom'.
         """
-=======
-    def _create_new_disk_device(self, drive_type, address, name, ctrl_item):
-        """Helper for :meth:`add_disk_device`, in the case of no prior Item."""
->>>>>>> 23e05729
         ctrl_instance = ctrl_item.get_value(self.INSTANCE_ID)
         if address is None:
             logger.debug("Working to identify address of new disk")
@@ -2734,14 +2729,9 @@
     def find_empty_drive(self, drive_type):
         """Find a disk device that exists but contains no data.
 
-<<<<<<< HEAD
-        :param str disk_type: Either 'cdrom' or 'harddisk'
+        :param str drive_type: Either 'cdrom' or 'harddisk'
         :return: :class:`OVFItem` representing this disk device, or None.
-        :raises ValueUnsupportedError: if ``disk_type`` is unrecognized.
-=======
-        :param str drive_type: Either 'cdrom' or 'harddisk'
-        :return: Hardware device object, or None.
->>>>>>> 23e05729
+        :raises ValueUnsupportedError: if ``drive_type`` is unrecognized.
         """
         if drive_type == 'cdrom':
             # Find a drive that has no HostResource property
