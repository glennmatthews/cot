--- conflicted
+++ resolved
@@ -40,34 +40,11 @@
         """COT can't install ovftool because of VMware site restrictions."""
         return False
 
-<<<<<<< HEAD
-        :raises NotImplementedError: as VMware does not currently provide
-          any mechanism for automatic download of ovftool.
-        """
-        if self.should_not_be_installed_but_is():
-            return
-        raise NotImplementedError(
-            "No support for automated installation of ovftool, "
-            "as VMware requires a site login to download it.\n"
-            "See https://www.vmware.com/support/developer/ovf/")
-
-    def validate_ovf(self, ovf_file):
-        """Use VMware's ``ovftool`` program to validate an OVF or OVA.
-
-        This checks the file against the OVF standard and any VMware-specific
-        requirements.
-
-        :param str ovf_file: File to validate
-        :return: Output from ``ovftool``
-        :raises HelperNotFoundError: if ``ovftool`` is not found.
-        :raises HelperError: if ``ovftool`` regards the file as invalid
-=======
     def unsure_how_to_install(self):
         """Raise a NotImplementedError about missing install logic.
 
         We override the default install implementation to raise a more
         detailed error message for ovftool.
->>>>>>> 23e05729
         """
         raise NotImplementedError(
             "No support for automated installation of ovftool, as VMware "
