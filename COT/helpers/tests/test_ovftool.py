#!/usr/bin/env python
#
# test_ovftool.py - Unit test cases for COT.helpers.ovftool submodule.
#
# March 2015, Glenn F. Matthews
# Copyright (c) 2014-2016 the COT project developers.
# See the COPYRIGHT.txt file at the top-level directory of this distribution
# and at https://github.com/glennmatthews/cot/blob/master/COPYRIGHT.txt.
#
# This file is part of the Common OVF Tool (COT) project.
# It is subject to the license terms in the LICENSE.txt file found in the
# top-level directory of this distribution and at
# https://github.com/glennmatthews/cot/blob/master/LICENSE.txt. No part
# of COT, including this file, may be copied, modified, propagated, or
# distributed except according to the terms contained in the LICENSE.txt file.

"""Unit test cases for the COT.helpers.ovftool submodule."""

import mock

from COT.helpers.tests.test_helper import HelperUT
from COT.helpers.ovftool import OVFTool

<<<<<<< HEAD
# pylint: disable=missing-type-doc,missing-param-doc
=======
# pylint: disable=protected-access
>>>>>>> 23e05729


class TestOVFTool(HelperUT):
    """Test cases for OVFTool helper class."""

    def setUp(self):
        """Test case setup function called automatically prior to each test."""
        self.helper = OVFTool()
        super(TestOVFTool, self).setUp()

    @mock.patch('COT.helpers.helper.check_output',
                return_value="Error: Unknown option: 'version'")
    @mock.patch('distutils.spawn.find_executable',
                return_value="/fake/ovftool")
    def test_invalid_version(self, *_):
        """Negative test for .version getter logic."""
        self.helper._installed = True
        with self.assertRaises(RuntimeError):
            assert self.helper.version

    @mock.patch('distutils.spawn.find_executable',
                return_value="/fake/ovftool")
    @mock.patch('COT.helpers.helper.check_output')
    @mock.patch('subprocess.check_call')
    def test_install_already_present(self, mock_check_call,
                                     mock_check_output, *_):
        """Do nothing when trying to re-install."""
        self.helper._installed = True
        self.helper.install()
        mock_check_call.assert_not_called()
        mock_check_output.assert_not_called()

<<<<<<< HEAD
    @mock.patch('distutils.spawn.find_executable',
                return_value="/fake/ovftool")
    @mock.patch('COT.helpers.helper.Helper._check_output', return_value="")
    def test_validate_ovf(self, mock_check_output, *_):
        """Try the validate_ovf() API."""
        self.helper.validate_ovf(self.input_ovf)
        self.assertSubprocessCalls(
            mock_check_output,
            [['ovftool', '--schemaValidate', self.input_ovf]])
=======
    def test_install_helper_unsupported(self):
        """No support for automated installation of ovftool."""
        with mock.patch('COT.helpers.ovftool.OVFTool.path',
                        new_callable=mock.PropertyMock, return_value=None):
            with self.assertRaises(NotImplementedError):
                self.helper.install()
>>>>>>> 23e05729
<|MERGE_RESOLUTION|>--- conflicted
+++ resolved
@@ -21,11 +21,7 @@
 from COT.helpers.tests.test_helper import HelperUT
 from COT.helpers.ovftool import OVFTool
 
-<<<<<<< HEAD
-# pylint: disable=missing-type-doc,missing-param-doc
-=======
-# pylint: disable=protected-access
->>>>>>> 23e05729
+# pylint: disable=missing-type-doc,missing-param-doc,protected-access
 
 
 class TestOVFTool(HelperUT):
@@ -58,21 +54,9 @@
         mock_check_call.assert_not_called()
         mock_check_output.assert_not_called()
 
-<<<<<<< HEAD
-    @mock.patch('distutils.spawn.find_executable',
-                return_value="/fake/ovftool")
-    @mock.patch('COT.helpers.helper.Helper._check_output', return_value="")
-    def test_validate_ovf(self, mock_check_output, *_):
-        """Try the validate_ovf() API."""
-        self.helper.validate_ovf(self.input_ovf)
-        self.assertSubprocessCalls(
-            mock_check_output,
-            [['ovftool', '--schemaValidate', self.input_ovf]])
-=======
     def test_install_helper_unsupported(self):
         """No support for automated installation of ovftool."""
         with mock.patch('COT.helpers.ovftool.OVFTool.path',
                         new_callable=mock.PropertyMock, return_value=None):
             with self.assertRaises(NotImplementedError):
-                self.helper.install()
->>>>>>> 23e05729
+                self.helper.install()