--- conflicted
+++ resolved
@@ -38,11 +38,7 @@
 
 logger = logging.getLogger(__name__)
 
-<<<<<<< HEAD
 # pylint: disable=missing-type-doc,missing-param-doc,protected-access
-=======
-# pylint: disable=protected-access
->>>>>>> 23e05729
 
 
 class HelperUT(COT_UT):
@@ -84,11 +80,7 @@
     def enable_apt_install(self):
         """Set flags and values to force an apt-get update and apt install."""
         self.select_package_manager('apt-get')
-<<<<<<< HEAD
-        Helper._apt_updated = False
-=======
         AptGet._updated = False
->>>>>>> 23e05729
         os.environ['PREFIX'] = '/usr/local'
         if 'DESTDIR' in os.environ:
             del os.environ['DESTDIR']
@@ -101,9 +93,8 @@
             del os.environ['DESTDIR']
 
     def assertAptUpdated(self):  # noqa: N802
-<<<<<<< HEAD
-        """Assert that the hidden _apt_updated flag is set."""
-        self.assertTrue(Helper._apt_updated)
+        """Assert that the hidden AptGet._updated flag is set."""
+        self.assertTrue(AptGet._updated)
 
     @mock.patch('distutils.spawn.find_executable', return_value=None)
     def apt_install_test(self, pkgname, helpername, *_):
@@ -111,17 +102,10 @@
 
         :param str pkgname: Apt package to test installation for.
         :param str helpername: Expected value of
-          :attr:`~COT.helpers.helper.name`, if different from :attr:`pkgname`.
+          :attr:`~COT.helpers.helper.Helper.name`, if different from
+          ``pkgname``.
         """
-=======
-        """Assert that the hidden AptGet._updated flag is set."""
-        self.assertTrue(AptGet._updated)
-
-    @mock.patch('distutils.spawn.find_executable', return_value=None)
-    def apt_install_test(self, pkgname, helpername, *_):
-        """Test installation with 'dpkg' and 'apt-get'."""
         helpers['dpkg']._installed = True
->>>>>>> 23e05729
         # Python 2.6 doesn't let us do multiple mocks in one 'with'
         with mock.patch.object(self.helper, '_path') as mock_path:
             with mock.patch('subprocess.check_call') as mock_check_call:
@@ -154,14 +138,10 @@
 
     @mock.patch('distutils.spawn.find_executable', return_value=None)
     def port_install_test(self, portname, *_):
-<<<<<<< HEAD
         """Test installation with 'port'.
 
         :param str portname: MacPorts package name to test.
         """
-=======
-        """Test installation with 'port'."""
->>>>>>> 23e05729
         self.select_package_manager('port')
         Port._updated = False
         # Python 2.6 doesn't let us use multiple contexts in one 'with'
@@ -203,14 +183,7 @@
         super(HelperUT, self).setUp()
         if self.helper:
             self.helper._path = None
-<<<<<<< HEAD
-        # save some environment properties for sanity
-        self._port = Helper.PACKAGE_MANAGERS['port']
-        self._apt_get = Helper.PACKAGE_MANAGERS['apt-get']
-        self._yum = Helper.PACKAGE_MANAGERS['yum']
-=======
             self.helper._installed = False
->>>>>>> 23e05729
 
     def tearDown(self):
         """Test case cleanup function called automatically after each test."""
@@ -330,16 +303,6 @@
         """Make sure helper.path is None if find_executable fails."""
         self.assertEqual(self.helper.path, None)
 
-<<<<<<< HEAD
-    def test_install_helper_already_present(self):
-        """Make sure a warning is logged when attempting to re-install."""
-        self.helper._path = True
-        self.helper.install_helper()
-        self.assertLogged(**self.ALREADY_INSTALLED)
-
-    def test_call_helper_install(self):
-        """call_helper will call install_helper, which raises an error."""
-=======
     @mock.patch('COT.helpers.Helper._install')
     def test_install_already_present(self, mock_install):
         """Make installation is not attempted unnecessarily."""
@@ -362,7 +325,6 @@
 
     def test_call_install(self):
         """call will call install, which raises an error."""
->>>>>>> 23e05729
         self.assertRaises(NotImplementedError,
                           self.helper.call, ["Hello!"])
 
