#!/usr/bin/env python
#
# qemu_img.py - Helper for 'qemu-img'
#
# February 2015, Glenn F. Matthews
# Copyright (c) 2013-2016 the COT project developers.
# See the COPYRIGHT.txt file at the top-level directory of this distribution
# and at https://github.com/glennmatthews/cot/blob/master/COPYRIGHT.txt.
#
# This file is part of the Common OVF Tool (COT) project.
# It is subject to the license terms in the LICENSE.txt file found in the
# top-level directory of this distribution and at
# https://github.com/glennmatthews/cot/blob/master/LICENSE.txt. No part
# of COT, including this file, may be copied, modified, propagated, or
# distributed except according to the terms contained in the LICENSE.txt file.

"""Give COT access to ``qemu-img`` for manipulating disk image formats.

http://www.qemu.org
"""

from .helper import Helper


class QEMUImg(Helper):
    """Helper provider for ``qemu-img`` (http://www.qemu.org)."""

    _provider_package = {
        'apt-get': 'qemu-utils',
        'port': 'qemu',
        'yum': 'qemu-img',
    }

    def __init__(self):
        """Initializer."""
        super(QEMUImg, self).__init__(
            "qemu-img",
<<<<<<< HEAD
            version_regexp="qemu-img version ([0-9.]+)")
        self.vmdktool = None

    def install_helper(self):
        """Install ``qemu-img``."""
        if self.should_not_be_installed_but_is():
            return
        logger.info("Installing 'qemu-img'...")
        if not (Helper.apt_install('qemu-utils') or
                Helper.port_install('qemu') or
                Helper.yum_install('qemu-img')):
            raise NotImplementedError(
                "Unsure how to install qemu-img.\n"
                "See http://en.wikibooks.org/wiki/QEMU/Installing_QEMU")
        logger.info("Successfully installed 'qemu-img'.")

    def get_disk_format(self, file_path):
        """Get the major disk image format of the given file.

        .. warning::
          If :attr:`file_path` refers to a file which is not a disk image at
          all, this function will return ``'raw'``.

        :param str file_path: Path to disk image file to inspect.
        :return: Disk image format (``'vmdk'``, ``'raw'``, ``'qcow2'``, etc.)
        :raises RuntimeError: if unable to parse the qemu-img output.
        """
        output = self.call_helper(['info', file_path])
        # Read the format from the output
        match = re.search(r"file format: (\S*)", output)
        if not match:
            raise RuntimeError("Did not find file format string in "
                               "the output from qemu-img:\n{0}"
                               .format(output))
        file_format = match.group(1)
        logger.info("File format of '%s' is '%s'",
                    os.path.basename(file_path), file_format)
        return file_format

    def get_disk_capacity(self, file_path):
        """Get the storage capacity of the given disk image.

        :param str file_path: Path to disk image file to inspect
        :return: Disk capacity, in bytes
        :rtype: str
        :raises RuntimeError: if unable to parse the qemu-img output.
        """
        output = self.call_helper(['info', file_path])
        match = re.search(r"(\d+) bytes", output)
        if not match:
            raise RuntimeError("Did not find byte count in the output from "
                               "qemu-img:\n{0}"
                               .format(output))
        capacity = match.group(1)
        logger.verbose("Disk %s capacity is %s bytes", file_path, capacity)
        return capacity

    def convert_disk_image(self, file_path, output_dir,
                           new_format, new_subformat=None):
        """Convert the given disk image to the requested format/subformat.

        If the disk is already in this format then it is unchanged;
        otherwise, will convert to a new disk in the specified output_dir
        and return its path.

        Current supported conversions:

        * .vmdk (any format) to .vmdk (streamOptimized)
        * .img to .vmdk (streamOptimized)

        :param str file_path: Disk image file to inspect/convert
        :param str output_dir: Directory to place converted image into, if
          needed
        :param str new_format: Desired final format
        :param str new_subformat: Desired final subformat
        :return:
          * :attr:`file_path`, if no conversion was required
          * or a file path in :attr:`output_dir` containing the converted image

        :raises NotImplementedError: if the :attr:`new_format` and/or
          :attr:`new_subformat` are not supported conversion targets.
        """
        file_name = os.path.basename(file_path)
        (file_string, _) = os.path.splitext(file_name)

        new_file_path = None
        if new_format == 'raw':
            new_file_path = os.path.join(output_dir, file_string + '.img')
            logger.info("Invoking qemu-img to convert %s into raw image %s",
                        file_path, new_file_path)
            self.call_helper(['convert', '-O', 'raw',
                              file_path, new_file_path])
        elif new_format == 'vmdk' and new_subformat == 'streamOptimized':
            if self.version >= StrictVersion("2.1.0"):
                new_file_path = os.path.join(output_dir, file_string + '.vmdk')
                # qemu-img finally supports streamOptimized - yay!
                logger.info("Invoking qemu-img to convert %s to "
                            "streamOptimized VMDK %s",
                            file_path, new_file_path)
                self.call_helper(['convert', '-O', 'vmdk',
                                  '-o', 'subformat=streamOptimized',
                                  file_path, new_file_path])
            else:
                raise NotImplementedError("qemu-img is unable to convert to "
                                          "stream-optimized VMDK format prior "
                                          "to version 2.1.0 - you have {0}"
                                          .format(self.version))
        else:
            raise NotImplementedError("No support for converting disk image "
                                      "to format {0} / subformat {1}"
                                      .format(new_format, new_subformat))

        return new_file_path

    def create_blank_disk(self, file_path, capacity, file_format=None):
        """Create an unformatted disk image at the requested location.

        :param str file_path: Desired location of new disk image
        :param str capacity: Disk capacity. A string like '16M' or '1G'.
        :param str file_format: Desired image format (if not specified, this
          will be derived from the file extension of :attr:`file_path`)
        """
        if not file_format:
            file_format = guess_file_format_from_path(file_path)

        logger.info("Calling qemu-img to create %s %s image",
                    capacity, file_format)
        self.call_helper(['create', '-f', file_format,
                          file_path, capacity])
=======
            info_uri="http://www.qemu.org",
            version_regexp="qemu-img version ([0-9.]+)")
>>>>>>> 23e05729
<|MERGE_RESOLUTION|>--- conflicted
+++ resolved
@@ -35,137 +35,5 @@
         """Initializer."""
         super(QEMUImg, self).__init__(
             "qemu-img",
-<<<<<<< HEAD
-            version_regexp="qemu-img version ([0-9.]+)")
-        self.vmdktool = None
-
-    def install_helper(self):
-        """Install ``qemu-img``."""
-        if self.should_not_be_installed_but_is():
-            return
-        logger.info("Installing 'qemu-img'...")
-        if not (Helper.apt_install('qemu-utils') or
-                Helper.port_install('qemu') or
-                Helper.yum_install('qemu-img')):
-            raise NotImplementedError(
-                "Unsure how to install qemu-img.\n"
-                "See http://en.wikibooks.org/wiki/QEMU/Installing_QEMU")
-        logger.info("Successfully installed 'qemu-img'.")
-
-    def get_disk_format(self, file_path):
-        """Get the major disk image format of the given file.
-
-        .. warning::
-          If :attr:`file_path` refers to a file which is not a disk image at
-          all, this function will return ``'raw'``.
-
-        :param str file_path: Path to disk image file to inspect.
-        :return: Disk image format (``'vmdk'``, ``'raw'``, ``'qcow2'``, etc.)
-        :raises RuntimeError: if unable to parse the qemu-img output.
-        """
-        output = self.call_helper(['info', file_path])
-        # Read the format from the output
-        match = re.search(r"file format: (\S*)", output)
-        if not match:
-            raise RuntimeError("Did not find file format string in "
-                               "the output from qemu-img:\n{0}"
-                               .format(output))
-        file_format = match.group(1)
-        logger.info("File format of '%s' is '%s'",
-                    os.path.basename(file_path), file_format)
-        return file_format
-
-    def get_disk_capacity(self, file_path):
-        """Get the storage capacity of the given disk image.
-
-        :param str file_path: Path to disk image file to inspect
-        :return: Disk capacity, in bytes
-        :rtype: str
-        :raises RuntimeError: if unable to parse the qemu-img output.
-        """
-        output = self.call_helper(['info', file_path])
-        match = re.search(r"(\d+) bytes", output)
-        if not match:
-            raise RuntimeError("Did not find byte count in the output from "
-                               "qemu-img:\n{0}"
-                               .format(output))
-        capacity = match.group(1)
-        logger.verbose("Disk %s capacity is %s bytes", file_path, capacity)
-        return capacity
-
-    def convert_disk_image(self, file_path, output_dir,
-                           new_format, new_subformat=None):
-        """Convert the given disk image to the requested format/subformat.
-
-        If the disk is already in this format then it is unchanged;
-        otherwise, will convert to a new disk in the specified output_dir
-        and return its path.
-
-        Current supported conversions:
-
-        * .vmdk (any format) to .vmdk (streamOptimized)
-        * .img to .vmdk (streamOptimized)
-
-        :param str file_path: Disk image file to inspect/convert
-        :param str output_dir: Directory to place converted image into, if
-          needed
-        :param str new_format: Desired final format
-        :param str new_subformat: Desired final subformat
-        :return:
-          * :attr:`file_path`, if no conversion was required
-          * or a file path in :attr:`output_dir` containing the converted image
-
-        :raises NotImplementedError: if the :attr:`new_format` and/or
-          :attr:`new_subformat` are not supported conversion targets.
-        """
-        file_name = os.path.basename(file_path)
-        (file_string, _) = os.path.splitext(file_name)
-
-        new_file_path = None
-        if new_format == 'raw':
-            new_file_path = os.path.join(output_dir, file_string + '.img')
-            logger.info("Invoking qemu-img to convert %s into raw image %s",
-                        file_path, new_file_path)
-            self.call_helper(['convert', '-O', 'raw',
-                              file_path, new_file_path])
-        elif new_format == 'vmdk' and new_subformat == 'streamOptimized':
-            if self.version >= StrictVersion("2.1.0"):
-                new_file_path = os.path.join(output_dir, file_string + '.vmdk')
-                # qemu-img finally supports streamOptimized - yay!
-                logger.info("Invoking qemu-img to convert %s to "
-                            "streamOptimized VMDK %s",
-                            file_path, new_file_path)
-                self.call_helper(['convert', '-O', 'vmdk',
-                                  '-o', 'subformat=streamOptimized',
-                                  file_path, new_file_path])
-            else:
-                raise NotImplementedError("qemu-img is unable to convert to "
-                                          "stream-optimized VMDK format prior "
-                                          "to version 2.1.0 - you have {0}"
-                                          .format(self.version))
-        else:
-            raise NotImplementedError("No support for converting disk image "
-                                      "to format {0} / subformat {1}"
-                                      .format(new_format, new_subformat))
-
-        return new_file_path
-
-    def create_blank_disk(self, file_path, capacity, file_format=None):
-        """Create an unformatted disk image at the requested location.
-
-        :param str file_path: Desired location of new disk image
-        :param str capacity: Disk capacity. A string like '16M' or '1G'.
-        :param str file_format: Desired image format (if not specified, this
-          will be derived from the file extension of :attr:`file_path`)
-        """
-        if not file_format:
-            file_format = guess_file_format_from_path(file_path)
-
-        logger.info("Calling qemu-img to create %s %s image",
-                    capacity, file_format)
-        self.call_helper(['create', '-f', file_format,
-                          file_path, capacity])
-=======
             info_uri="http://www.qemu.org",
-            version_regexp="qemu-img version ([0-9.]+)")
->>>>>>> 23e05729
+            version_regexp="qemu-img version ([0-9.]+)")